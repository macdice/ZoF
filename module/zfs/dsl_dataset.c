/*
 * CDDL HEADER START
 *
 * The contents of this file are subject to the terms of the
 * Common Development and Distribution License (the "License").
 * You may not use this file except in compliance with the License.
 *
 * You can obtain a copy of the license at usr/src/OPENSOLARIS.LICENSE
 * or http://www.opensolaris.org/os/licensing.
 * See the License for the specific language governing permissions
 * and limitations under the License.
 *
 * When distributing Covered Code, include this CDDL HEADER in each
 * file and include the License file at usr/src/OPENSOLARIS.LICENSE.
 * If applicable, add the following below this CDDL HEADER, with the
 * fields enclosed by brackets "[]" replaced with your own identifying
 * information: Portions Copyright [yyyy] [name of copyright owner]
 *
 * CDDL HEADER END
 */
/*
 * Copyright (c) 2005, 2010, Oracle and/or its affiliates. All rights reserved.
 */

#include <sys/dmu_objset.h>
#include <sys/dsl_dataset.h>
#include <sys/dsl_dir.h>
#include <sys/dsl_prop.h>
#include <sys/dsl_synctask.h>
#include <sys/dmu_traverse.h>
#include <sys/dmu_tx.h>
#include <sys/arc.h>
#include <sys/zio.h>
#include <sys/zap.h>
#include <sys/unique.h>
#include <sys/zfs_context.h>
#include <sys/zfs_ioctl.h>
#include <sys/spa.h>
#include <sys/zfs_znode.h>
#include <sys/zvol.h>
#include <sys/dsl_scan.h>
#include <sys/dsl_deadlist.h>

/*
 * Enable/disable prefetching of dedup-ed blocks which are going to be freed.
 */
int zfs_dedup_prefetch = 1;

static char *dsl_reaper = "the grim reaper";

static dsl_checkfunc_t dsl_dataset_destroy_begin_check;
static dsl_syncfunc_t dsl_dataset_destroy_begin_sync;
static dsl_syncfunc_t dsl_dataset_set_reservation_sync;

#define	SWITCH64(x, y) \
	{ \
		uint64_t __tmp = (x); \
		(x) = (y); \
		(y) = __tmp; \
	}

#define	DS_REF_MAX	(1ULL << 62)

#define	DSL_DEADLIST_BLOCKSIZE	SPA_MAXBLOCKSIZE

#define	DSL_DATASET_IS_DESTROYED(ds)	((ds)->ds_owner == dsl_reaper)


/*
 * Figure out how much of this delta should be propogated to the dsl_dir
 * layer.  If there's a refreservation, that space has already been
 * partially accounted for in our ancestors.
 */
static int64_t
parent_delta(dsl_dataset_t *ds, int64_t delta)
{
	uint64_t old_bytes, new_bytes;

	if (ds->ds_reserved == 0)
		return (delta);

	old_bytes = MAX(ds->ds_phys->ds_unique_bytes, ds->ds_reserved);
	new_bytes = MAX(ds->ds_phys->ds_unique_bytes + delta, ds->ds_reserved);

	ASSERT3U(ABS((int64_t)(new_bytes - old_bytes)), <=, ABS(delta));
	return (new_bytes - old_bytes);
}

void
dsl_dataset_block_born(dsl_dataset_t *ds, const blkptr_t *bp, dmu_tx_t *tx)
{
	int used = bp_get_dsize_sync(tx->tx_pool->dp_spa, bp);
	int compressed = BP_GET_PSIZE(bp);
	int uncompressed = BP_GET_UCSIZE(bp);
	int64_t delta;

	dprintf_bp(bp, "ds=%p", ds);

	ASSERT(dmu_tx_is_syncing(tx));
	/* It could have been compressed away to nothing */
	if (BP_IS_HOLE(bp))
		return;
	ASSERT(BP_GET_TYPE(bp) != DMU_OT_NONE);
	ASSERT3U(BP_GET_TYPE(bp), <, DMU_OT_NUMTYPES);
	if (ds == NULL) {
		/*
		 * Account for the meta-objset space in its placeholder
		 * dsl_dir.
		 */
		ASSERT3U(compressed, ==, uncompressed); /* it's all metadata */
		dsl_dir_diduse_space(tx->tx_pool->dp_mos_dir, DD_USED_HEAD,
		    used, compressed, uncompressed, tx);
		dsl_dir_dirty(tx->tx_pool->dp_mos_dir, tx);
		return;
	}
	dmu_buf_will_dirty(ds->ds_dbuf, tx);

	mutex_enter(&ds->ds_dir->dd_lock);
	mutex_enter(&ds->ds_lock);
	delta = parent_delta(ds, used);
	ds->ds_phys->ds_used_bytes += used;
	ds->ds_phys->ds_compressed_bytes += compressed;
	ds->ds_phys->ds_uncompressed_bytes += uncompressed;
	ds->ds_phys->ds_unique_bytes += used;
	mutex_exit(&ds->ds_lock);
	dsl_dir_diduse_space(ds->ds_dir, DD_USED_HEAD, delta,
	    compressed, uncompressed, tx);
	dsl_dir_transfer_space(ds->ds_dir, used - delta,
	    DD_USED_REFRSRV, DD_USED_HEAD, tx);
	mutex_exit(&ds->ds_dir->dd_lock);
}

int
dsl_dataset_block_kill(dsl_dataset_t *ds, const blkptr_t *bp, dmu_tx_t *tx,
    boolean_t async)
{
	if (BP_IS_HOLE(bp))
		return (0);

	ASSERT(dmu_tx_is_syncing(tx));
	ASSERT(bp->blk_birth <= tx->tx_txg);

	int used = bp_get_dsize_sync(tx->tx_pool->dp_spa, bp);
	int compressed = BP_GET_PSIZE(bp);
	int uncompressed = BP_GET_UCSIZE(bp);

	ASSERT(used > 0);
	if (ds == NULL) {
		/*
		 * Account for the meta-objset space in its placeholder
		 * dataset.
		 */
		dsl_free(tx->tx_pool, tx->tx_txg, bp);

		dsl_dir_diduse_space(tx->tx_pool->dp_mos_dir, DD_USED_HEAD,
		    -used, -compressed, -uncompressed, tx);
		dsl_dir_dirty(tx->tx_pool->dp_mos_dir, tx);
		return (used);
	}
	ASSERT3P(tx->tx_pool, ==, ds->ds_dir->dd_pool);

	ASSERT(!dsl_dataset_is_snapshot(ds));
	dmu_buf_will_dirty(ds->ds_dbuf, tx);

	if (bp->blk_birth > ds->ds_phys->ds_prev_snap_txg) {
		int64_t delta;

		dprintf_bp(bp, "freeing ds=%llu", ds->ds_object);
		dsl_free(tx->tx_pool, tx->tx_txg, bp);

		mutex_enter(&ds->ds_dir->dd_lock);
		mutex_enter(&ds->ds_lock);
		ASSERT(ds->ds_phys->ds_unique_bytes >= used ||
		    !DS_UNIQUE_IS_ACCURATE(ds));
		delta = parent_delta(ds, -used);
		ds->ds_phys->ds_unique_bytes -= used;
		mutex_exit(&ds->ds_lock);
		dsl_dir_diduse_space(ds->ds_dir, DD_USED_HEAD,
		    delta, -compressed, -uncompressed, tx);
		dsl_dir_transfer_space(ds->ds_dir, -used - delta,
		    DD_USED_REFRSRV, DD_USED_HEAD, tx);
		mutex_exit(&ds->ds_dir->dd_lock);
	} else {
		dprintf_bp(bp, "putting on dead list: %s", "");
		if (async) {
			/*
			 * We are here as part of zio's write done callback,
			 * which means we're a zio interrupt thread.  We can't
			 * call dsl_deadlist_insert() now because it may block
			 * waiting for I/O.  Instead, put bp on the deferred
			 * queue and let dsl_pool_sync() finish the job.
			 */
			bplist_append(&ds->ds_pending_deadlist, bp);
		} else {
			dsl_deadlist_insert(&ds->ds_deadlist, bp, tx);
		}
		ASSERT3U(ds->ds_prev->ds_object, ==,
		    ds->ds_phys->ds_prev_snap_obj);
		ASSERT(ds->ds_prev->ds_phys->ds_num_children > 0);
		/* if (bp->blk_birth > prev prev snap txg) prev unique += bs */
		if (ds->ds_prev->ds_phys->ds_next_snap_obj ==
		    ds->ds_object && bp->blk_birth >
		    ds->ds_prev->ds_phys->ds_prev_snap_txg) {
			dmu_buf_will_dirty(ds->ds_prev->ds_dbuf, tx);
			mutex_enter(&ds->ds_prev->ds_lock);
			ds->ds_prev->ds_phys->ds_unique_bytes += used;
			mutex_exit(&ds->ds_prev->ds_lock);
		}
		if (bp->blk_birth > ds->ds_dir->dd_origin_txg) {
			dsl_dir_transfer_space(ds->ds_dir, used,
			    DD_USED_HEAD, DD_USED_SNAP, tx);
		}
	}
	mutex_enter(&ds->ds_lock);
	ASSERT3U(ds->ds_phys->ds_used_bytes, >=, used);
	ds->ds_phys->ds_used_bytes -= used;
	ASSERT3U(ds->ds_phys->ds_compressed_bytes, >=, compressed);
	ds->ds_phys->ds_compressed_bytes -= compressed;
	ASSERT3U(ds->ds_phys->ds_uncompressed_bytes, >=, uncompressed);
	ds->ds_phys->ds_uncompressed_bytes -= uncompressed;
	mutex_exit(&ds->ds_lock);

	return (used);
}

uint64_t
dsl_dataset_prev_snap_txg(dsl_dataset_t *ds)
{
	uint64_t trysnap = 0;

	if (ds == NULL)
		return (0);
	/*
	 * The snapshot creation could fail, but that would cause an
	 * incorrect FALSE return, which would only result in an
	 * overestimation of the amount of space that an operation would
	 * consume, which is OK.
	 *
	 * There's also a small window where we could miss a pending
	 * snapshot, because we could set the sync task in the quiescing
	 * phase.  So this should only be used as a guess.
	 */
	if (ds->ds_trysnap_txg >
	    spa_last_synced_txg(ds->ds_dir->dd_pool->dp_spa))
		trysnap = ds->ds_trysnap_txg;
	return (MAX(ds->ds_phys->ds_prev_snap_txg, trysnap));
}

boolean_t
dsl_dataset_block_freeable(dsl_dataset_t *ds, const blkptr_t *bp,
    uint64_t blk_birth)
{
	if (blk_birth <= dsl_dataset_prev_snap_txg(ds))
		return (B_FALSE);

	if (zfs_dedup_prefetch && bp && BP_GET_DEDUP(bp))
		ddt_prefetch(dsl_dataset_get_spa(ds), bp);

	return (B_TRUE);
}

/* ARGSUSED */
static void
dsl_dataset_evict(dmu_buf_t *db, void *dsv)
{
	dsl_dataset_t *ds = dsv;

	ASSERT(ds->ds_owner == NULL || DSL_DATASET_IS_DESTROYED(ds));

	unique_remove(ds->ds_fsid_guid);

	if (ds->ds_objset != NULL)
		dmu_objset_evict(ds->ds_objset);

	if (ds->ds_prev) {
		dsl_dataset_drop_ref(ds->ds_prev, ds);
		ds->ds_prev = NULL;
	}

	bplist_destroy(&ds->ds_pending_deadlist);
	if (db != NULL) {
		dsl_deadlist_close(&ds->ds_deadlist);
	} else {
		ASSERT(ds->ds_deadlist.dl_dbuf == NULL);
		ASSERT(!ds->ds_deadlist.dl_oldfmt);
	}
	if (ds->ds_dir)
		dsl_dir_close(ds->ds_dir, ds);

	ASSERT(!list_link_active(&ds->ds_synced_link));

	mutex_destroy(&ds->ds_lock);
	mutex_destroy(&ds->ds_recvlock);
	mutex_destroy(&ds->ds_opening_lock);
	rw_destroy(&ds->ds_rwlock);
	cv_destroy(&ds->ds_exclusive_cv);

	kmem_free(ds, sizeof (dsl_dataset_t));
}

static int
dsl_dataset_get_snapname(dsl_dataset_t *ds)
{
	dsl_dataset_phys_t *headphys;
	int err;
	dmu_buf_t *headdbuf;
	dsl_pool_t *dp = ds->ds_dir->dd_pool;
	objset_t *mos = dp->dp_meta_objset;

	if (ds->ds_snapname[0])
		return (0);
	if (ds->ds_phys->ds_next_snap_obj == 0)
		return (0);

	err = dmu_bonus_hold(mos, ds->ds_dir->dd_phys->dd_head_dataset_obj,
	    FTAG, &headdbuf);
	if (err)
		return (err);
	headphys = headdbuf->db_data;
	err = zap_value_search(dp->dp_meta_objset,
	    headphys->ds_snapnames_zapobj, ds->ds_object, 0, ds->ds_snapname);
	dmu_buf_rele(headdbuf, FTAG);
	return (err);
}

static int
dsl_dataset_snap_lookup(dsl_dataset_t *ds, const char *name, uint64_t *value)
{
	objset_t *mos = ds->ds_dir->dd_pool->dp_meta_objset;
	uint64_t snapobj = ds->ds_phys->ds_snapnames_zapobj;
	matchtype_t mt;
	int err;

	if (ds->ds_phys->ds_flags & DS_FLAG_CI_DATASET)
		mt = MT_FIRST;
	else
		mt = MT_EXACT;

	err = zap_lookup_norm(mos, snapobj, name, 8, 1,
	    value, mt, NULL, 0, NULL);
	if (err == ENOTSUP && mt == MT_FIRST)
		err = zap_lookup(mos, snapobj, name, 8, 1, value);
	return (err);
}

static int
dsl_dataset_snap_remove(dsl_dataset_t *ds, char *name, dmu_tx_t *tx)
{
	objset_t *mos = ds->ds_dir->dd_pool->dp_meta_objset;
	uint64_t snapobj = ds->ds_phys->ds_snapnames_zapobj;
	matchtype_t mt;
	int err;

	dsl_dir_snap_cmtime_update(ds->ds_dir);

	if (ds->ds_phys->ds_flags & DS_FLAG_CI_DATASET)
		mt = MT_FIRST;
	else
		mt = MT_EXACT;

	err = zap_remove_norm(mos, snapobj, name, mt, tx);
	if (err == ENOTSUP && mt == MT_FIRST)
		err = zap_remove(mos, snapobj, name, tx);
	return (err);
}

static int
dsl_dataset_get_ref(dsl_pool_t *dp, uint64_t dsobj, void *tag,
    dsl_dataset_t **dsp)
{
	objset_t *mos = dp->dp_meta_objset;
	dmu_buf_t *dbuf;
	dsl_dataset_t *ds;
	int err;

	ASSERT(RW_LOCK_HELD(&dp->dp_config_rwlock) ||
	    dsl_pool_sync_context(dp));

	err = dmu_bonus_hold(mos, dsobj, tag, &dbuf);
	if (err)
		return (err);
	ds = dmu_buf_get_user(dbuf);
	if (ds == NULL) {
		dsl_dataset_t *winner;

		ds = kmem_zalloc(sizeof (dsl_dataset_t), KM_SLEEP);
		ds->ds_dbuf = dbuf;
		ds->ds_object = dsobj;
		ds->ds_phys = dbuf->db_data;
		list_link_init(&ds->ds_synced_link);

		mutex_init(&ds->ds_lock, NULL, MUTEX_DEFAULT, NULL);
		mutex_init(&ds->ds_recvlock, NULL, MUTEX_DEFAULT, NULL);
		mutex_init(&ds->ds_opening_lock, NULL, MUTEX_DEFAULT, NULL);
<<<<<<< HEAD
		mutex_init(&ds->ds_deadlist.bpl_lock, NULL, MUTEX_DEFAULT,
		    NULL);
		rw_init(&ds->ds_rwlock, NULL, RW_DEFAULT, NULL);
=======
		rw_init(&ds->ds_rwlock, 0, 0, 0);
>>>>>>> ab1a68b2
		cv_init(&ds->ds_exclusive_cv, NULL, CV_DEFAULT, NULL);

		bplist_create(&ds->ds_pending_deadlist);
		dsl_deadlist_open(&ds->ds_deadlist,
		    mos, ds->ds_phys->ds_deadlist_obj);

		if (err == 0) {
			err = dsl_dir_open_obj(dp,
			    ds->ds_phys->ds_dir_obj, NULL, ds, &ds->ds_dir);
		}
		if (err) {
			mutex_destroy(&ds->ds_lock);
			mutex_destroy(&ds->ds_recvlock);
			mutex_destroy(&ds->ds_opening_lock);
			rw_destroy(&ds->ds_rwlock);
			cv_destroy(&ds->ds_exclusive_cv);
			bplist_destroy(&ds->ds_pending_deadlist);
			dsl_deadlist_close(&ds->ds_deadlist);
			kmem_free(ds, sizeof (dsl_dataset_t));
			dmu_buf_rele(dbuf, tag);
			return (err);
		}

		if (!dsl_dataset_is_snapshot(ds)) {
			ds->ds_snapname[0] = '\0';
			if (ds->ds_phys->ds_prev_snap_obj) {
				err = dsl_dataset_get_ref(dp,
				    ds->ds_phys->ds_prev_snap_obj,
				    ds, &ds->ds_prev);
			}
		} else {
			if (zfs_flags & ZFS_DEBUG_SNAPNAMES)
				err = dsl_dataset_get_snapname(ds);
			if (err == 0 && ds->ds_phys->ds_userrefs_obj != 0) {
				err = zap_count(
				    ds->ds_dir->dd_pool->dp_meta_objset,
				    ds->ds_phys->ds_userrefs_obj,
				    &ds->ds_userrefs);
			}
		}

		if (err == 0 && !dsl_dataset_is_snapshot(ds)) {
			/*
			 * In sync context, we're called with either no lock
			 * or with the write lock.  If we're not syncing,
			 * we're always called with the read lock held.
			 */
			boolean_t need_lock =
			    !RW_WRITE_HELD(&dp->dp_config_rwlock) &&
			    dsl_pool_sync_context(dp);

			if (need_lock)
				rw_enter(&dp->dp_config_rwlock, RW_READER);

			err = dsl_prop_get_ds(ds,
			    "refreservation", sizeof (uint64_t), 1,
			    &ds->ds_reserved, NULL);
			if (err == 0) {
				err = dsl_prop_get_ds(ds,
				    "refquota", sizeof (uint64_t), 1,
				    &ds->ds_quota, NULL);
			}

			if (need_lock)
				rw_exit(&dp->dp_config_rwlock);
		} else {
			ds->ds_reserved = ds->ds_quota = 0;
		}

		if (err == 0) {
			winner = dmu_buf_set_user_ie(dbuf, ds, &ds->ds_phys,
			    dsl_dataset_evict);
		}
		if (err || winner) {
			bplist_destroy(&ds->ds_pending_deadlist);
			dsl_deadlist_close(&ds->ds_deadlist);
			if (ds->ds_prev)
				dsl_dataset_drop_ref(ds->ds_prev, ds);
			dsl_dir_close(ds->ds_dir, ds);
			mutex_destroy(&ds->ds_lock);
			mutex_destroy(&ds->ds_recvlock);
			mutex_destroy(&ds->ds_opening_lock);
			rw_destroy(&ds->ds_rwlock);
			cv_destroy(&ds->ds_exclusive_cv);
			kmem_free(ds, sizeof (dsl_dataset_t));
			if (err) {
				dmu_buf_rele(dbuf, tag);
				return (err);
			}
			ds = winner;
		} else {
			ds->ds_fsid_guid =
			    unique_insert(ds->ds_phys->ds_fsid_guid);
		}
	}
	ASSERT3P(ds->ds_dbuf, ==, dbuf);
	ASSERT3P(ds->ds_phys, ==, dbuf->db_data);
	ASSERT(ds->ds_phys->ds_prev_snap_obj != 0 ||
	    spa_version(dp->dp_spa) < SPA_VERSION_ORIGIN ||
	    dp->dp_origin_snap == NULL || ds == dp->dp_origin_snap);
	mutex_enter(&ds->ds_lock);
	if (!dsl_pool_sync_context(dp) && DSL_DATASET_IS_DESTROYED(ds)) {
		mutex_exit(&ds->ds_lock);
		dmu_buf_rele(ds->ds_dbuf, tag);
		return (ENOENT);
	}
	mutex_exit(&ds->ds_lock);
	*dsp = ds;
	return (0);
}

static int
dsl_dataset_hold_ref(dsl_dataset_t *ds, void *tag)
{
	dsl_pool_t *dp = ds->ds_dir->dd_pool;

	/*
	 * In syncing context we don't want the rwlock lock: there
	 * may be an existing writer waiting for sync phase to
	 * finish.  We don't need to worry about such writers, since
	 * sync phase is single-threaded, so the writer can't be
	 * doing anything while we are active.
	 */
	if (dsl_pool_sync_context(dp)) {
		ASSERT(!DSL_DATASET_IS_DESTROYED(ds));
		return (0);
	}

	/*
	 * Normal users will hold the ds_rwlock as a READER until they
	 * are finished (i.e., call dsl_dataset_rele()).  "Owners" will
	 * drop their READER lock after they set the ds_owner field.
	 *
	 * If the dataset is being destroyed, the destroy thread will
	 * obtain a WRITER lock for exclusive access after it's done its
	 * open-context work and then change the ds_owner to
	 * dsl_reaper once destruction is assured.  So threads
	 * may block here temporarily, until the "destructability" of
	 * the dataset is determined.
	 */
	ASSERT(!RW_WRITE_HELD(&dp->dp_config_rwlock));
	mutex_enter(&ds->ds_lock);
	while (!rw_tryenter(&ds->ds_rwlock, RW_READER)) {
		rw_exit(&dp->dp_config_rwlock);
		cv_wait(&ds->ds_exclusive_cv, &ds->ds_lock);
		if (DSL_DATASET_IS_DESTROYED(ds)) {
			mutex_exit(&ds->ds_lock);
			dsl_dataset_drop_ref(ds, tag);
			rw_enter(&dp->dp_config_rwlock, RW_READER);
			return (ENOENT);
		}
		/*
		 * The dp_config_rwlock lives above the ds_lock. And
		 * we need to check DSL_DATASET_IS_DESTROYED() while
		 * holding the ds_lock, so we have to drop and reacquire
		 * the ds_lock here.
		 */
		mutex_exit(&ds->ds_lock);
		rw_enter(&dp->dp_config_rwlock, RW_READER);
		mutex_enter(&ds->ds_lock);
	}
	mutex_exit(&ds->ds_lock);
	return (0);
}

int
dsl_dataset_hold_obj(dsl_pool_t *dp, uint64_t dsobj, void *tag,
    dsl_dataset_t **dsp)
{
	int err = dsl_dataset_get_ref(dp, dsobj, tag, dsp);

	if (err)
		return (err);
	return (dsl_dataset_hold_ref(*dsp, tag));
}

int
dsl_dataset_own_obj(dsl_pool_t *dp, uint64_t dsobj, boolean_t inconsistentok,
    void *tag, dsl_dataset_t **dsp)
{
	int err = dsl_dataset_hold_obj(dp, dsobj, tag, dsp);
	if (err)
		return (err);
	if (!dsl_dataset_tryown(*dsp, inconsistentok, tag)) {
		dsl_dataset_rele(*dsp, tag);
		*dsp = NULL;
		return (EBUSY);
	}
	return (0);
}

int
dsl_dataset_hold(const char *name, void *tag, dsl_dataset_t **dsp)
{
	dsl_dir_t *dd;
	dsl_pool_t *dp;
	const char *snapname;
	uint64_t obj;
	int err = 0;

	err = dsl_dir_open_spa(NULL, name, FTAG, &dd, &snapname);
	if (err)
		return (err);

	dp = dd->dd_pool;
	obj = dd->dd_phys->dd_head_dataset_obj;
	rw_enter(&dp->dp_config_rwlock, RW_READER);
	if (obj)
		err = dsl_dataset_get_ref(dp, obj, tag, dsp);
	else
		err = ENOENT;
	if (err)
		goto out;

	err = dsl_dataset_hold_ref(*dsp, tag);

	/* we may be looking for a snapshot */
	if (err == 0 && snapname != NULL) {
		dsl_dataset_t *ds = NULL;

		if (*snapname++ != '@') {
			dsl_dataset_rele(*dsp, tag);
			err = ENOENT;
			goto out;
		}

		dprintf("looking for snapshot '%s'\n", snapname);
		err = dsl_dataset_snap_lookup(*dsp, snapname, &obj);
		if (err == 0)
			err = dsl_dataset_get_ref(dp, obj, tag, &ds);
		dsl_dataset_rele(*dsp, tag);

		ASSERT3U((err == 0), ==, (ds != NULL));

		if (ds) {
			mutex_enter(&ds->ds_lock);
			if (ds->ds_snapname[0] == 0)
				(void) strlcpy(ds->ds_snapname, snapname,
				    sizeof (ds->ds_snapname));
			mutex_exit(&ds->ds_lock);
			err = dsl_dataset_hold_ref(ds, tag);
			*dsp = err ? NULL : ds;
		}
	}
out:
	rw_exit(&dp->dp_config_rwlock);
	dsl_dir_close(dd, FTAG);
	return (err);
}

int
dsl_dataset_own(const char *name, boolean_t inconsistentok,
    void *tag, dsl_dataset_t **dsp)
{
	int err = dsl_dataset_hold(name, tag, dsp);
	if (err)
		return (err);
	if (!dsl_dataset_tryown(*dsp, inconsistentok, tag)) {
		dsl_dataset_rele(*dsp, tag);
		return (EBUSY);
	}
	return (0);
}

void
dsl_dataset_name(dsl_dataset_t *ds, char *name)
{
	if (ds == NULL) {
		(void) strcpy(name, "mos");
	} else {
		dsl_dir_name(ds->ds_dir, name);
		VERIFY(0 == dsl_dataset_get_snapname(ds));
		if (ds->ds_snapname[0]) {
			(void) strcat(name, "@");
			/*
			 * We use a "recursive" mutex so that we
			 * can call dprintf_ds() with ds_lock held.
			 */
			if (!MUTEX_HELD(&ds->ds_lock)) {
				mutex_enter(&ds->ds_lock);
				(void) strcat(name, ds->ds_snapname);
				mutex_exit(&ds->ds_lock);
			} else {
				(void) strcat(name, ds->ds_snapname);
			}
		}
	}
}

static int
dsl_dataset_namelen(dsl_dataset_t *ds)
{
	int result;

	if (ds == NULL) {
		result = 3;	/* "mos" */
	} else {
		result = dsl_dir_namelen(ds->ds_dir);
		VERIFY(0 == dsl_dataset_get_snapname(ds));
		if (ds->ds_snapname[0]) {
			++result;	/* adding one for the @-sign */
			if (!MUTEX_HELD(&ds->ds_lock)) {
				mutex_enter(&ds->ds_lock);
				result += strlen(ds->ds_snapname);
				mutex_exit(&ds->ds_lock);
			} else {
				result += strlen(ds->ds_snapname);
			}
		}
	}

	return (result);
}

void
dsl_dataset_drop_ref(dsl_dataset_t *ds, void *tag)
{
	dmu_buf_rele(ds->ds_dbuf, tag);
}

void
dsl_dataset_rele(dsl_dataset_t *ds, void *tag)
{
	if (!dsl_pool_sync_context(ds->ds_dir->dd_pool)) {
		rw_exit(&ds->ds_rwlock);
	}
	dsl_dataset_drop_ref(ds, tag);
}

void
dsl_dataset_disown(dsl_dataset_t *ds, void *tag)
{
	ASSERT((ds->ds_owner == tag && ds->ds_dbuf) ||
	    (DSL_DATASET_IS_DESTROYED(ds) && ds->ds_dbuf == NULL));

	mutex_enter(&ds->ds_lock);
	ds->ds_owner = NULL;
	if (RW_WRITE_HELD(&ds->ds_rwlock)) {
		rw_exit(&ds->ds_rwlock);
		cv_broadcast(&ds->ds_exclusive_cv);
	}
	mutex_exit(&ds->ds_lock);
	if (ds->ds_dbuf)
		dsl_dataset_drop_ref(ds, tag);
	else
		dsl_dataset_evict(NULL, ds);
}

boolean_t
dsl_dataset_tryown(dsl_dataset_t *ds, boolean_t inconsistentok, void *tag)
{
	boolean_t gotit = FALSE;

	mutex_enter(&ds->ds_lock);
	if (ds->ds_owner == NULL &&
	    (!DS_IS_INCONSISTENT(ds) || inconsistentok)) {
		ds->ds_owner = tag;
		if (!dsl_pool_sync_context(ds->ds_dir->dd_pool))
			rw_exit(&ds->ds_rwlock);
		gotit = TRUE;
	}
	mutex_exit(&ds->ds_lock);
	return (gotit);
}

void
dsl_dataset_make_exclusive(dsl_dataset_t *ds, void *owner)
{
	ASSERT3P(owner, ==, ds->ds_owner);
	if (!RW_WRITE_HELD(&ds->ds_rwlock))
		rw_enter(&ds->ds_rwlock, RW_WRITER);
}

uint64_t
dsl_dataset_create_sync_dd(dsl_dir_t *dd, dsl_dataset_t *origin,
    uint64_t flags, dmu_tx_t *tx)
{
	dsl_pool_t *dp = dd->dd_pool;
	dmu_buf_t *dbuf;
	dsl_dataset_phys_t *dsphys;
	uint64_t dsobj;
	objset_t *mos = dp->dp_meta_objset;

	if (origin == NULL)
		origin = dp->dp_origin_snap;

	ASSERT(origin == NULL || origin->ds_dir->dd_pool == dp);
	ASSERT(origin == NULL || origin->ds_phys->ds_num_children > 0);
	ASSERT(dmu_tx_is_syncing(tx));
	ASSERT(dd->dd_phys->dd_head_dataset_obj == 0);

	dsobj = dmu_object_alloc(mos, DMU_OT_DSL_DATASET, 0,
	    DMU_OT_DSL_DATASET, sizeof (dsl_dataset_phys_t), tx);
	VERIFY(0 == dmu_bonus_hold(mos, dsobj, FTAG, &dbuf));
	dmu_buf_will_dirty(dbuf, tx);
	dsphys = dbuf->db_data;
	bzero(dsphys, sizeof (dsl_dataset_phys_t));
	dsphys->ds_dir_obj = dd->dd_object;
	dsphys->ds_flags = flags;
	dsphys->ds_fsid_guid = unique_create();
	(void) random_get_pseudo_bytes((void*)&dsphys->ds_guid,
	    sizeof (dsphys->ds_guid));
	dsphys->ds_snapnames_zapobj =
	    zap_create_norm(mos, U8_TEXTPREP_TOUPPER, DMU_OT_DSL_DS_SNAP_MAP,
	    DMU_OT_NONE, 0, tx);
	dsphys->ds_creation_time = gethrestime_sec();
	dsphys->ds_creation_txg = tx->tx_txg == TXG_INITIAL ? 1 : tx->tx_txg;

	if (origin == NULL) {
		dsphys->ds_deadlist_obj = dsl_deadlist_alloc(mos, tx);
	} else {
		dsl_dataset_t *ohds;

		dsphys->ds_prev_snap_obj = origin->ds_object;
		dsphys->ds_prev_snap_txg =
		    origin->ds_phys->ds_creation_txg;
		dsphys->ds_used_bytes =
		    origin->ds_phys->ds_used_bytes;
		dsphys->ds_compressed_bytes =
		    origin->ds_phys->ds_compressed_bytes;
		dsphys->ds_uncompressed_bytes =
		    origin->ds_phys->ds_uncompressed_bytes;
		dsphys->ds_bp = origin->ds_phys->ds_bp;
		dsphys->ds_flags |= origin->ds_phys->ds_flags;

		dmu_buf_will_dirty(origin->ds_dbuf, tx);
		origin->ds_phys->ds_num_children++;

		VERIFY3U(0, ==, dsl_dataset_hold_obj(dp,
		    origin->ds_dir->dd_phys->dd_head_dataset_obj, FTAG, &ohds));
		dsphys->ds_deadlist_obj = dsl_deadlist_clone(&ohds->ds_deadlist,
		    dsphys->ds_prev_snap_txg, dsphys->ds_prev_snap_obj, tx);
		dsl_dataset_rele(ohds, FTAG);

		if (spa_version(dp->dp_spa) >= SPA_VERSION_NEXT_CLONES) {
			if (origin->ds_phys->ds_next_clones_obj == 0) {
				origin->ds_phys->ds_next_clones_obj =
				    zap_create(mos,
				    DMU_OT_NEXT_CLONES, DMU_OT_NONE, 0, tx);
			}
			VERIFY(0 == zap_add_int(mos,
			    origin->ds_phys->ds_next_clones_obj,
			    dsobj, tx));
		}

		dmu_buf_will_dirty(dd->dd_dbuf, tx);
		dd->dd_phys->dd_origin_obj = origin->ds_object;
		if (spa_version(dp->dp_spa) >= SPA_VERSION_DIR_CLONES) {
			if (origin->ds_dir->dd_phys->dd_clones == 0) {
				dmu_buf_will_dirty(origin->ds_dir->dd_dbuf, tx);
				origin->ds_dir->dd_phys->dd_clones =
				    zap_create(mos,
				    DMU_OT_DSL_CLONES, DMU_OT_NONE, 0, tx);
			}
			VERIFY3U(0, ==, zap_add_int(mos,
			    origin->ds_dir->dd_phys->dd_clones, dsobj, tx));
		}
	}

	if (spa_version(dp->dp_spa) >= SPA_VERSION_UNIQUE_ACCURATE)
		dsphys->ds_flags |= DS_FLAG_UNIQUE_ACCURATE;

	dmu_buf_rele(dbuf, FTAG);

	dmu_buf_will_dirty(dd->dd_dbuf, tx);
	dd->dd_phys->dd_head_dataset_obj = dsobj;

	return (dsobj);
}

uint64_t
dsl_dataset_create_sync(dsl_dir_t *pdd, const char *lastname,
    dsl_dataset_t *origin, uint64_t flags, cred_t *cr, dmu_tx_t *tx)
{
	dsl_pool_t *dp = pdd->dd_pool;
	uint64_t dsobj, ddobj;
	dsl_dir_t *dd;

	ASSERT(lastname[0] != '@');

	ddobj = dsl_dir_create_sync(dp, pdd, lastname, tx);
	VERIFY(0 == dsl_dir_open_obj(dp, ddobj, lastname, FTAG, &dd));

	dsobj = dsl_dataset_create_sync_dd(dd, origin, flags, tx);

	dsl_deleg_set_create_perms(dd, tx, cr);

	dsl_dir_close(dd, FTAG);

	return (dsobj);
}

struct destroyarg {
	dsl_sync_task_group_t *dstg;
	char *snapname;
	char *failed;
	boolean_t defer;
};

static int
dsl_snapshot_destroy_one(const char *name, void *arg)
{
	struct destroyarg *da = arg;
	dsl_dataset_t *ds;
	int err;
	char *dsname;

	dsname = kmem_asprintf("%s@%s", name, da->snapname);
	err = dsl_dataset_own(dsname, B_TRUE, da->dstg, &ds);
	strfree(dsname);
	if (err == 0) {
		struct dsl_ds_destroyarg *dsda;

		dsl_dataset_make_exclusive(ds, da->dstg);
		dsda = kmem_zalloc(sizeof (struct dsl_ds_destroyarg), KM_SLEEP);
		dsda->ds = ds;
		dsda->defer = da->defer;
		dsl_sync_task_create(da->dstg, dsl_dataset_destroy_check,
		    dsl_dataset_destroy_sync, dsda, da->dstg, 0);
	} else if (err == ENOENT) {
		err = 0;
	} else {
		(void) strcpy(da->failed, name);
	}
	return (err);
}

/*
 * Destroy 'snapname' in all descendants of 'fsname'.
 */
#pragma weak dmu_snapshots_destroy = dsl_snapshots_destroy
int
dsl_snapshots_destroy(char *fsname, char *snapname, boolean_t defer)
{
	int err;
	struct destroyarg da;
	dsl_sync_task_t *dst;
	spa_t *spa;

	err = spa_open(fsname, &spa, FTAG);
	if (err)
		return (err);
	da.dstg = dsl_sync_task_group_create(spa_get_dsl(spa));
	da.snapname = snapname;
	da.failed = fsname;
	da.defer = defer;

	err = dmu_objset_find(fsname,
	    dsl_snapshot_destroy_one, &da, DS_FIND_CHILDREN);

	if (err == 0)
		err = dsl_sync_task_group_wait(da.dstg);

	for (dst = list_head(&da.dstg->dstg_tasks); dst;
	    dst = list_next(&da.dstg->dstg_tasks, dst)) {
		struct dsl_ds_destroyarg *dsda = dst->dst_arg1;
		dsl_dataset_t *ds = dsda->ds;

		/*
		 * Return the file system name that triggered the error
		 */
		if (dst->dst_err) {
			dsl_dataset_name(ds, fsname);
			*strchr(fsname, '@') = '\0';
		}
		ASSERT3P(dsda->rm_origin, ==, NULL);
		dsl_dataset_disown(ds, da.dstg);
		kmem_free(dsda, sizeof (struct dsl_ds_destroyarg));
	}

	dsl_sync_task_group_destroy(da.dstg);
	spa_close(spa, FTAG);
	return (err);
}

static boolean_t
dsl_dataset_might_destroy_origin(dsl_dataset_t *ds)
{
	boolean_t might_destroy = B_FALSE;

	mutex_enter(&ds->ds_lock);
	if (ds->ds_phys->ds_num_children == 2 && ds->ds_userrefs == 0 &&
	    DS_IS_DEFER_DESTROY(ds))
		might_destroy = B_TRUE;
	mutex_exit(&ds->ds_lock);

	return (might_destroy);
}

/*
 * If we're removing a clone, and these three conditions are true:
 *	1) the clone's origin has no other children
 *	2) the clone's origin has no user references
 *	3) the clone's origin has been marked for deferred destruction
 * Then, prepare to remove the origin as part of this sync task group.
 */
static int
dsl_dataset_origin_rm_prep(struct dsl_ds_destroyarg *dsda, void *tag)
{
	dsl_dataset_t *ds = dsda->ds;
	dsl_dataset_t *origin = ds->ds_prev;

	if (dsl_dataset_might_destroy_origin(origin)) {
		char *name;
		int namelen;
		int error;

		namelen = dsl_dataset_namelen(origin) + 1;
		name = kmem_alloc(namelen, KM_SLEEP);
		dsl_dataset_name(origin, name);
#ifdef _KERNEL
		error = zfs_unmount_snap(name, NULL);
		if (error) {
			kmem_free(name, namelen);
			return (error);
		}
#endif
		error = dsl_dataset_own(name, B_TRUE, tag, &origin);
		kmem_free(name, namelen);
		if (error)
			return (error);
		dsda->rm_origin = origin;
		dsl_dataset_make_exclusive(origin, tag);
	}

	return (0);
}

/*
 * ds must be opened as OWNER.  On return (whether successful or not),
 * ds will be closed and caller can no longer dereference it.
 */
int
dsl_dataset_destroy(dsl_dataset_t *ds, void *tag, boolean_t defer)
{
	int err;
	dsl_sync_task_group_t *dstg;
	objset_t *os;
	dsl_dir_t *dd;
	uint64_t obj;
	struct dsl_ds_destroyarg dsda = { 0 };
	dsl_dataset_t dummy_ds = { 0 };

	dsda.ds = ds;

	if (dsl_dataset_is_snapshot(ds)) {
		/* Destroying a snapshot is simpler */
		dsl_dataset_make_exclusive(ds, tag);

		dsda.defer = defer;
		err = dsl_sync_task_do(ds->ds_dir->dd_pool,
		    dsl_dataset_destroy_check, dsl_dataset_destroy_sync,
		    &dsda, tag, 0);
		ASSERT3P(dsda.rm_origin, ==, NULL);
		goto out;
	} else if (defer) {
		err = EINVAL;
		goto out;
	}

	dd = ds->ds_dir;
	dummy_ds.ds_dir = dd;
	dummy_ds.ds_object = ds->ds_object;

	/*
	 * Check for errors and mark this ds as inconsistent, in
	 * case we crash while freeing the objects.
	 */
	err = dsl_sync_task_do(dd->dd_pool, dsl_dataset_destroy_begin_check,
	    dsl_dataset_destroy_begin_sync, ds, NULL, 0);
	if (err)
		goto out;

	err = dmu_objset_from_ds(ds, &os);
	if (err)
		goto out;

	/*
	 * remove the objects in open context, so that we won't
	 * have too much to do in syncing context.
	 */
	for (obj = 0; err == 0; err = dmu_object_next(os, &obj, FALSE,
	    ds->ds_phys->ds_prev_snap_txg)) {
		/*
		 * Ignore errors, if there is not enough disk space
		 * we will deal with it in dsl_dataset_destroy_sync().
		 */
		(void) dmu_free_object(os, obj);
	}

	/*
	 * We need to sync out all in-flight IO before we try to evict
	 * (the dataset evict func is trying to clear the cached entries
	 * for this dataset in the ARC).
	 */
	txg_wait_synced(dd->dd_pool, 0);

	/*
	 * If we managed to free all the objects in open
	 * context, the user space accounting should be zero.
	 */
	if (ds->ds_phys->ds_bp.blk_fill == 0 &&
	    dmu_objset_userused_enabled(os)) {
		uint64_t count;

		ASSERT(zap_count(os, DMU_USERUSED_OBJECT, &count) != 0 ||
		    count == 0);
		ASSERT(zap_count(os, DMU_GROUPUSED_OBJECT, &count) != 0 ||
		    count == 0);
	}

	if (err != ESRCH)
		goto out;

	rw_enter(&dd->dd_pool->dp_config_rwlock, RW_READER);
	err = dsl_dir_open_obj(dd->dd_pool, dd->dd_object, NULL, FTAG, &dd);
	rw_exit(&dd->dd_pool->dp_config_rwlock);

	if (err)
		goto out;

	/*
	 * Blow away the dsl_dir + head dataset.
	 */
	dsl_dataset_make_exclusive(ds, tag);
	/*
	 * If we're removing a clone, we might also need to remove its
	 * origin.
	 */
	do {
		dsda.need_prep = B_FALSE;
		if (dsl_dir_is_clone(dd)) {
			err = dsl_dataset_origin_rm_prep(&dsda, tag);
			if (err) {
				dsl_dir_close(dd, FTAG);
				goto out;
			}
		}

		dstg = dsl_sync_task_group_create(ds->ds_dir->dd_pool);
		dsl_sync_task_create(dstg, dsl_dataset_destroy_check,
		    dsl_dataset_destroy_sync, &dsda, tag, 0);
		dsl_sync_task_create(dstg, dsl_dir_destroy_check,
		    dsl_dir_destroy_sync, &dummy_ds, FTAG, 0);
		err = dsl_sync_task_group_wait(dstg);
		dsl_sync_task_group_destroy(dstg);

		/*
		 * We could be racing against 'zfs release' or 'zfs destroy -d'
		 * on the origin snap, in which case we can get EBUSY if we
		 * needed to destroy the origin snap but were not ready to
		 * do so.
		 */
		if (dsda.need_prep) {
			ASSERT(err == EBUSY);
			ASSERT(dsl_dir_is_clone(dd));
			ASSERT(dsda.rm_origin == NULL);
		}
	} while (dsda.need_prep);

	if (dsda.rm_origin != NULL)
		dsl_dataset_disown(dsda.rm_origin, tag);

	/* if it is successful, dsl_dir_destroy_sync will close the dd */
	if (err)
		dsl_dir_close(dd, FTAG);
out:
	dsl_dataset_disown(ds, tag);
	return (err);
}

blkptr_t *
dsl_dataset_get_blkptr(dsl_dataset_t *ds)
{
	return (&ds->ds_phys->ds_bp);
}

void
dsl_dataset_set_blkptr(dsl_dataset_t *ds, blkptr_t *bp, dmu_tx_t *tx)
{
	ASSERT(dmu_tx_is_syncing(tx));
	/* If it's the meta-objset, set dp_meta_rootbp */
	if (ds == NULL) {
		tx->tx_pool->dp_meta_rootbp = *bp;
	} else {
		dmu_buf_will_dirty(ds->ds_dbuf, tx);
		ds->ds_phys->ds_bp = *bp;
	}
}

spa_t *
dsl_dataset_get_spa(dsl_dataset_t *ds)
{
	return (ds->ds_dir->dd_pool->dp_spa);
}

void
dsl_dataset_dirty(dsl_dataset_t *ds, dmu_tx_t *tx)
{
	dsl_pool_t *dp;

	if (ds == NULL) /* this is the meta-objset */
		return;

	ASSERT(ds->ds_objset != NULL);

	if (ds->ds_phys->ds_next_snap_obj != 0)
		panic("dirtying snapshot!");

	dp = ds->ds_dir->dd_pool;

	if (txg_list_add(&dp->dp_dirty_datasets, ds, tx->tx_txg) == 0) {
		/* up the hold count until we can be written out */
		dmu_buf_add_ref(ds->ds_dbuf, ds);
	}
}

/*
 * The unique space in the head dataset can be calculated by subtracting
 * the space used in the most recent snapshot, that is still being used
 * in this file system, from the space currently in use.  To figure out
 * the space in the most recent snapshot still in use, we need to take
 * the total space used in the snapshot and subtract out the space that
 * has been freed up since the snapshot was taken.
 */
static void
dsl_dataset_recalc_head_uniq(dsl_dataset_t *ds)
{
	uint64_t mrs_used;
	uint64_t dlused, dlcomp, dluncomp;

	ASSERT(!dsl_dataset_is_snapshot(ds));

	if (ds->ds_phys->ds_prev_snap_obj != 0)
		mrs_used = ds->ds_prev->ds_phys->ds_used_bytes;
	else
		mrs_used = 0;

	dsl_deadlist_space(&ds->ds_deadlist, &dlused, &dlcomp, &dluncomp);

	ASSERT3U(dlused, <=, mrs_used);
	ds->ds_phys->ds_unique_bytes =
	    ds->ds_phys->ds_used_bytes - (mrs_used - dlused);

	if (spa_version(ds->ds_dir->dd_pool->dp_spa) >=
	    SPA_VERSION_UNIQUE_ACCURATE)
		ds->ds_phys->ds_flags |= DS_FLAG_UNIQUE_ACCURATE;
}

struct killarg {
	dsl_dataset_t *ds;
	dmu_tx_t *tx;
};

/* ARGSUSED */
static int
kill_blkptr(spa_t *spa, zilog_t *zilog, const blkptr_t *bp, arc_buf_t *pbuf,
    const zbookmark_t *zb, const dnode_phys_t *dnp, void *arg)
{
	struct killarg *ka = arg;
	dmu_tx_t *tx = ka->tx;

	if (bp == NULL)
		return (0);

	if (zb->zb_level == ZB_ZIL_LEVEL) {
		ASSERT(zilog != NULL);
		/*
		 * It's a block in the intent log.  It has no
		 * accounting, so just free it.
		 */
		dsl_free(ka->tx->tx_pool, ka->tx->tx_txg, bp);
	} else {
		ASSERT(zilog == NULL);
		ASSERT3U(bp->blk_birth, >, ka->ds->ds_phys->ds_prev_snap_txg);
		(void) dsl_dataset_block_kill(ka->ds, bp, tx, B_FALSE);
	}

	return (0);
}

/* ARGSUSED */
static int
dsl_dataset_destroy_begin_check(void *arg1, void *arg2, dmu_tx_t *tx)
{
	dsl_dataset_t *ds = arg1;
	objset_t *mos = ds->ds_dir->dd_pool->dp_meta_objset;
	uint64_t count;
	int err;

	/*
	 * Can't delete a head dataset if there are snapshots of it.
	 * (Except if the only snapshots are from the branch we cloned
	 * from.)
	 */
	if (ds->ds_prev != NULL &&
	    ds->ds_prev->ds_phys->ds_next_snap_obj == ds->ds_object)
		return (EBUSY);

	/*
	 * This is really a dsl_dir thing, but check it here so that
	 * we'll be less likely to leave this dataset inconsistent &
	 * nearly destroyed.
	 */
	err = zap_count(mos, ds->ds_dir->dd_phys->dd_child_dir_zapobj, &count);
	if (err)
		return (err);
	if (count != 0)
		return (EEXIST);

	return (0);
}

/* ARGSUSED */
static void
dsl_dataset_destroy_begin_sync(void *arg1, void *arg2, dmu_tx_t *tx)
{
	dsl_dataset_t *ds = arg1;
	dsl_pool_t *dp = ds->ds_dir->dd_pool;

	/* Mark it as inconsistent on-disk, in case we crash */
	dmu_buf_will_dirty(ds->ds_dbuf, tx);
	ds->ds_phys->ds_flags |= DS_FLAG_INCONSISTENT;

	spa_history_log_internal(LOG_DS_DESTROY_BEGIN, dp->dp_spa, tx,
	    "dataset = %llu", ds->ds_object);
}

static int
dsl_dataset_origin_check(struct dsl_ds_destroyarg *dsda, void *tag,
    dmu_tx_t *tx)
{
	dsl_dataset_t *ds = dsda->ds;
	dsl_dataset_t *ds_prev = ds->ds_prev;

	if (dsl_dataset_might_destroy_origin(ds_prev)) {
		struct dsl_ds_destroyarg ndsda = {0};

		/*
		 * If we're not prepared to remove the origin, don't remove
		 * the clone either.
		 */
		if (dsda->rm_origin == NULL) {
			dsda->need_prep = B_TRUE;
			return (EBUSY);
		}

		ndsda.ds = ds_prev;
		ndsda.is_origin_rm = B_TRUE;
		return (dsl_dataset_destroy_check(&ndsda, tag, tx));
	}

	/*
	 * If we're not going to remove the origin after all,
	 * undo the open context setup.
	 */
	if (dsda->rm_origin != NULL) {
		dsl_dataset_disown(dsda->rm_origin, tag);
		dsda->rm_origin = NULL;
	}

	return (0);
}

/* ARGSUSED */
int
dsl_dataset_destroy_check(void *arg1, void *arg2, dmu_tx_t *tx)
{
	struct dsl_ds_destroyarg *dsda = arg1;
	dsl_dataset_t *ds = dsda->ds;

	/* we have an owner hold, so noone else can destroy us */
	ASSERT(!DSL_DATASET_IS_DESTROYED(ds));

	/*
	 * Only allow deferred destroy on pools that support it.
	 * NOTE: deferred destroy is only supported on snapshots.
	 */
	if (dsda->defer) {
		if (spa_version(ds->ds_dir->dd_pool->dp_spa) <
		    SPA_VERSION_USERREFS)
			return (ENOTSUP);
		ASSERT(dsl_dataset_is_snapshot(ds));
		return (0);
	}

	/*
	 * Can't delete a head dataset if there are snapshots of it.
	 * (Except if the only snapshots are from the branch we cloned
	 * from.)
	 */
	if (ds->ds_prev != NULL &&
	    ds->ds_prev->ds_phys->ds_next_snap_obj == ds->ds_object)
		return (EBUSY);

	/*
	 * If we made changes this txg, traverse_dsl_dataset won't find
	 * them.  Try again.
	 */
	if (ds->ds_phys->ds_bp.blk_birth >= tx->tx_txg)
		return (EAGAIN);

	if (dsl_dataset_is_snapshot(ds)) {
		/*
		 * If this snapshot has an elevated user reference count,
		 * we can't destroy it yet.
		 */
		if (ds->ds_userrefs > 0 && !dsda->releasing)
			return (EBUSY);

		mutex_enter(&ds->ds_lock);
		/*
		 * Can't delete a branch point. However, if we're destroying
		 * a clone and removing its origin due to it having a user
		 * hold count of 0 and having been marked for deferred destroy,
		 * it's OK for the origin to have a single clone.
		 */
		if (ds->ds_phys->ds_num_children >
		    (dsda->is_origin_rm ? 2 : 1)) {
			mutex_exit(&ds->ds_lock);
			return (EEXIST);
		}
		mutex_exit(&ds->ds_lock);
	} else if (dsl_dir_is_clone(ds->ds_dir)) {
		return (dsl_dataset_origin_check(dsda, arg2, tx));
	}

	/* XXX we should do some i/o error checking... */
	return (0);
}

struct refsarg {
	kmutex_t lock;
	boolean_t gone;
	kcondvar_t cv;
};

/* ARGSUSED */
static void
dsl_dataset_refs_gone(dmu_buf_t *db, void *argv)
{
	struct refsarg *arg = argv;

	mutex_enter(&arg->lock);
	arg->gone = TRUE;
	cv_signal(&arg->cv);
	mutex_exit(&arg->lock);
}

static void
dsl_dataset_drain_refs(dsl_dataset_t *ds, void *tag)
{
	struct refsarg arg;

	mutex_init(&arg.lock, NULL, MUTEX_DEFAULT, NULL);
	cv_init(&arg.cv, NULL, CV_DEFAULT, NULL);
	arg.gone = FALSE;
	(void) dmu_buf_update_user(ds->ds_dbuf, ds, &arg, &ds->ds_phys,
	    dsl_dataset_refs_gone);
	dmu_buf_rele(ds->ds_dbuf, tag);
	mutex_enter(&arg.lock);
	while (!arg.gone)
		cv_wait(&arg.cv, &arg.lock);
	ASSERT(arg.gone);
	mutex_exit(&arg.lock);
	ds->ds_dbuf = NULL;
	ds->ds_phys = NULL;
	mutex_destroy(&arg.lock);
	cv_destroy(&arg.cv);
}

static void
remove_from_next_clones(dsl_dataset_t *ds, uint64_t obj, dmu_tx_t *tx)
{
	objset_t *mos = ds->ds_dir->dd_pool->dp_meta_objset;
	uint64_t count;
	int err;

	ASSERT(ds->ds_phys->ds_num_children >= 2);
	err = zap_remove_int(mos, ds->ds_phys->ds_next_clones_obj, obj, tx);
	/*
	 * The err should not be ENOENT, but a bug in a previous version
	 * of the code could cause upgrade_clones_cb() to not set
	 * ds_next_snap_obj when it should, leading to a missing entry.
	 * If we knew that the pool was created after
	 * SPA_VERSION_NEXT_CLONES, we could assert that it isn't
	 * ENOENT.  However, at least we can check that we don't have
	 * too many entries in the next_clones_obj even after failing to
	 * remove this one.
	 */
	if (err != ENOENT) {
		VERIFY3U(err, ==, 0);
	}
	ASSERT3U(0, ==, zap_count(mos, ds->ds_phys->ds_next_clones_obj,
	    &count));
	ASSERT3U(count, <=, ds->ds_phys->ds_num_children - 2);
}

static void
dsl_dataset_remove_clones_key(dsl_dataset_t *ds, uint64_t mintxg, dmu_tx_t *tx)
{
	objset_t *mos = ds->ds_dir->dd_pool->dp_meta_objset;
	zap_cursor_t zc;
	zap_attribute_t za;

	/*
	 * If it is the old version, dd_clones doesn't exist so we can't
	 * find the clones, but deadlist_remove_key() is a no-op so it
	 * doesn't matter.
	 */
	if (ds->ds_dir->dd_phys->dd_clones == 0)
		return;

	for (zap_cursor_init(&zc, mos, ds->ds_dir->dd_phys->dd_clones);
	    zap_cursor_retrieve(&zc, &za) == 0;
	    zap_cursor_advance(&zc)) {
		dsl_dataset_t *clone;

		VERIFY3U(0, ==, dsl_dataset_hold_obj(ds->ds_dir->dd_pool,
		    za.za_first_integer, FTAG, &clone));
		if (clone->ds_dir->dd_origin_txg > mintxg) {
			dsl_deadlist_remove_key(&clone->ds_deadlist,
			    mintxg, tx);
			dsl_dataset_remove_clones_key(clone, mintxg, tx);
		}
		dsl_dataset_rele(clone, FTAG);
	}
	zap_cursor_fini(&zc);
}

struct process_old_arg {
	dsl_dataset_t *ds;
	dsl_dataset_t *ds_prev;
	boolean_t after_branch_point;
	zio_t *pio;
	uint64_t used, comp, uncomp;
};

static int
process_old_cb(void *arg, const blkptr_t *bp, dmu_tx_t *tx)
{
	struct process_old_arg *poa = arg;
	dsl_pool_t *dp = poa->ds->ds_dir->dd_pool;

	if (bp->blk_birth <= poa->ds->ds_phys->ds_prev_snap_txg) {
		dsl_deadlist_insert(&poa->ds->ds_deadlist, bp, tx);
		if (poa->ds_prev && !poa->after_branch_point &&
		    bp->blk_birth >
		    poa->ds_prev->ds_phys->ds_prev_snap_txg) {
			poa->ds_prev->ds_phys->ds_unique_bytes +=
			    bp_get_dsize_sync(dp->dp_spa, bp);
		}
	} else {
		poa->used += bp_get_dsize_sync(dp->dp_spa, bp);
		poa->comp += BP_GET_PSIZE(bp);
		poa->uncomp += BP_GET_UCSIZE(bp);
		dsl_free_sync(poa->pio, dp, tx->tx_txg, bp);
	}
	return (0);
}

static void
process_old_deadlist(dsl_dataset_t *ds, dsl_dataset_t *ds_prev,
    dsl_dataset_t *ds_next, boolean_t after_branch_point, dmu_tx_t *tx)
{
	struct process_old_arg poa = { 0 };
	dsl_pool_t *dp = ds->ds_dir->dd_pool;
	objset_t *mos = dp->dp_meta_objset;

	ASSERT(ds->ds_deadlist.dl_oldfmt);
	ASSERT(ds_next->ds_deadlist.dl_oldfmt);

	poa.ds = ds;
	poa.ds_prev = ds_prev;
	poa.after_branch_point = after_branch_point;
	poa.pio = zio_root(dp->dp_spa, NULL, NULL, ZIO_FLAG_MUSTSUCCEED);
	VERIFY3U(0, ==, bpobj_iterate(&ds_next->ds_deadlist.dl_bpobj,
	    process_old_cb, &poa, tx));
	VERIFY3U(zio_wait(poa.pio), ==, 0);
	ASSERT3U(poa.used, ==, ds->ds_phys->ds_unique_bytes);

	/* change snapused */
	dsl_dir_diduse_space(ds->ds_dir, DD_USED_SNAP,
	    -poa.used, -poa.comp, -poa.uncomp, tx);

	/* swap next's deadlist to our deadlist */
	dsl_deadlist_close(&ds->ds_deadlist);
	dsl_deadlist_close(&ds_next->ds_deadlist);
	SWITCH64(ds_next->ds_phys->ds_deadlist_obj,
	    ds->ds_phys->ds_deadlist_obj);
	dsl_deadlist_open(&ds->ds_deadlist, mos, ds->ds_phys->ds_deadlist_obj);
	dsl_deadlist_open(&ds_next->ds_deadlist, mos,
	    ds_next->ds_phys->ds_deadlist_obj);
}

void
dsl_dataset_destroy_sync(void *arg1, void *tag, dmu_tx_t *tx)
{
	struct dsl_ds_destroyarg *dsda = arg1;
	dsl_dataset_t *ds = dsda->ds;
	int err;
	int after_branch_point = FALSE;
	dsl_pool_t *dp = ds->ds_dir->dd_pool;
	objset_t *mos = dp->dp_meta_objset;
	dsl_dataset_t *ds_prev = NULL;
	uint64_t obj;

	ASSERT(ds->ds_owner);
	ASSERT(dsda->defer || ds->ds_phys->ds_num_children <= 1);
	ASSERT(ds->ds_prev == NULL ||
	    ds->ds_prev->ds_phys->ds_next_snap_obj != ds->ds_object);
	ASSERT3U(ds->ds_phys->ds_bp.blk_birth, <=, tx->tx_txg);

	if (dsda->defer) {
		ASSERT(spa_version(dp->dp_spa) >= SPA_VERSION_USERREFS);
		if (ds->ds_userrefs > 0 || ds->ds_phys->ds_num_children > 1) {
			dmu_buf_will_dirty(ds->ds_dbuf, tx);
			ds->ds_phys->ds_flags |= DS_FLAG_DEFER_DESTROY;
			return;
		}
	}

	/* signal any waiters that this dataset is going away */
	mutex_enter(&ds->ds_lock);
	ds->ds_owner = dsl_reaper;
	cv_broadcast(&ds->ds_exclusive_cv);
	mutex_exit(&ds->ds_lock);

	if (ds->ds_objset) {
		dmu_objset_evict(ds->ds_objset);
		ds->ds_objset = NULL;
	}

	/* Remove our reservation */
	if (ds->ds_reserved != 0) {
		dsl_prop_setarg_t psa;
		uint64_t value = 0;

		dsl_prop_setarg_init_uint64(&psa, "refreservation",
		    (ZPROP_SRC_NONE | ZPROP_SRC_LOCAL | ZPROP_SRC_RECEIVED),
		    &value);
		psa.psa_effective_value = 0;	/* predict default value */

		dsl_dataset_set_reservation_sync(ds, &psa, tx);
		ASSERT3U(ds->ds_reserved, ==, 0);
	}

	ASSERT(RW_WRITE_HELD(&dp->dp_config_rwlock));

	dsl_scan_ds_destroyed(ds, tx);

	obj = ds->ds_object;

	if (ds->ds_phys->ds_prev_snap_obj != 0) {
		if (ds->ds_prev) {
			ds_prev = ds->ds_prev;
		} else {
			VERIFY(0 == dsl_dataset_hold_obj(dp,
			    ds->ds_phys->ds_prev_snap_obj, FTAG, &ds_prev));
		}
		after_branch_point =
		    (ds_prev->ds_phys->ds_next_snap_obj != obj);

		dmu_buf_will_dirty(ds_prev->ds_dbuf, tx);
		if (after_branch_point &&
		    ds_prev->ds_phys->ds_next_clones_obj != 0) {
			remove_from_next_clones(ds_prev, obj, tx);
			if (ds->ds_phys->ds_next_snap_obj != 0) {
				VERIFY(0 == zap_add_int(mos,
				    ds_prev->ds_phys->ds_next_clones_obj,
				    ds->ds_phys->ds_next_snap_obj, tx));
			}
		}
		if (after_branch_point &&
		    ds->ds_phys->ds_next_snap_obj == 0) {
			/* This clone is toast. */
			ASSERT(ds_prev->ds_phys->ds_num_children > 1);
			ds_prev->ds_phys->ds_num_children--;

			/*
			 * If the clone's origin has no other clones, no
			 * user holds, and has been marked for deferred
			 * deletion, then we should have done the necessary
			 * destroy setup for it.
			 */
			if (ds_prev->ds_phys->ds_num_children == 1 &&
			    ds_prev->ds_userrefs == 0 &&
			    DS_IS_DEFER_DESTROY(ds_prev)) {
				ASSERT3P(dsda->rm_origin, !=, NULL);
			} else {
				ASSERT3P(dsda->rm_origin, ==, NULL);
			}
		} else if (!after_branch_point) {
			ds_prev->ds_phys->ds_next_snap_obj =
			    ds->ds_phys->ds_next_snap_obj;
		}
	}

	if (dsl_dataset_is_snapshot(ds)) {
		dsl_dataset_t *ds_next;
		uint64_t old_unique;
		uint64_t used = 0, comp = 0, uncomp = 0;

		VERIFY(0 == dsl_dataset_hold_obj(dp,
		    ds->ds_phys->ds_next_snap_obj, FTAG, &ds_next));
		ASSERT3U(ds_next->ds_phys->ds_prev_snap_obj, ==, obj);

		old_unique = ds_next->ds_phys->ds_unique_bytes;

		dmu_buf_will_dirty(ds_next->ds_dbuf, tx);
		ds_next->ds_phys->ds_prev_snap_obj =
		    ds->ds_phys->ds_prev_snap_obj;
		ds_next->ds_phys->ds_prev_snap_txg =
		    ds->ds_phys->ds_prev_snap_txg;
		ASSERT3U(ds->ds_phys->ds_prev_snap_txg, ==,
		    ds_prev ? ds_prev->ds_phys->ds_creation_txg : 0);


		if (ds_next->ds_deadlist.dl_oldfmt) {
			process_old_deadlist(ds, ds_prev, ds_next,
			    after_branch_point, tx);
		} else {
			/* Adjust prev's unique space. */
			if (ds_prev && !after_branch_point) {
				dsl_deadlist_space_range(&ds_next->ds_deadlist,
				    ds_prev->ds_phys->ds_prev_snap_txg,
				    ds->ds_phys->ds_prev_snap_txg,
				    &used, &comp, &uncomp);
				ds_prev->ds_phys->ds_unique_bytes += used;
			}

			/* Adjust snapused. */
			dsl_deadlist_space_range(&ds_next->ds_deadlist,
			    ds->ds_phys->ds_prev_snap_txg, UINT64_MAX,
			    &used, &comp, &uncomp);
			dsl_dir_diduse_space(ds->ds_dir, DD_USED_SNAP,
			    -used, -comp, -uncomp, tx);

			/* Move blocks to be freed to pool's free list. */
			dsl_deadlist_move_bpobj(&ds_next->ds_deadlist,
			    &dp->dp_free_bpobj, ds->ds_phys->ds_prev_snap_txg,
			    tx);
			dsl_dir_diduse_space(tx->tx_pool->dp_free_dir,
			    DD_USED_HEAD, used, comp, uncomp, tx);
			dsl_dir_dirty(tx->tx_pool->dp_free_dir, tx);

			/* Merge our deadlist into next's and free it. */
			dsl_deadlist_merge(&ds_next->ds_deadlist,
			    ds->ds_phys->ds_deadlist_obj, tx);
		}
		dsl_deadlist_close(&ds->ds_deadlist);
		dsl_deadlist_free(mos, ds->ds_phys->ds_deadlist_obj, tx);

		/* Collapse range in clone heads */
		dsl_dataset_remove_clones_key(ds,
		    ds->ds_phys->ds_creation_txg, tx);

		if (dsl_dataset_is_snapshot(ds_next)) {
			dsl_dataset_t *ds_nextnext;

			/*
			 * Update next's unique to include blocks which
			 * were previously shared by only this snapshot
			 * and it.  Those blocks will be born after the
			 * prev snap and before this snap, and will have
			 * died after the next snap and before the one
			 * after that (ie. be on the snap after next's
			 * deadlist).
			 */
			VERIFY(0 == dsl_dataset_hold_obj(dp,
			    ds_next->ds_phys->ds_next_snap_obj,
			    FTAG, &ds_nextnext));
			dsl_deadlist_space_range(&ds_nextnext->ds_deadlist,
			    ds->ds_phys->ds_prev_snap_txg,
			    ds->ds_phys->ds_creation_txg,
			    &used, &comp, &uncomp);
			ds_next->ds_phys->ds_unique_bytes += used;
			dsl_dataset_rele(ds_nextnext, FTAG);
			ASSERT3P(ds_next->ds_prev, ==, NULL);

			/* Collapse range in this head. */
			dsl_dataset_t *hds;
			VERIFY3U(0, ==, dsl_dataset_hold_obj(dp,
			    ds->ds_dir->dd_phys->dd_head_dataset_obj,
			    FTAG, &hds));
			dsl_deadlist_remove_key(&hds->ds_deadlist,
			    ds->ds_phys->ds_creation_txg, tx);
			dsl_dataset_rele(hds, FTAG);

		} else {
			ASSERT3P(ds_next->ds_prev, ==, ds);
			dsl_dataset_drop_ref(ds_next->ds_prev, ds_next);
			ds_next->ds_prev = NULL;
			if (ds_prev) {
				VERIFY(0 == dsl_dataset_get_ref(dp,
				    ds->ds_phys->ds_prev_snap_obj,
				    ds_next, &ds_next->ds_prev));
			}

			dsl_dataset_recalc_head_uniq(ds_next);

			/*
			 * Reduce the amount of our unconsmed refreservation
			 * being charged to our parent by the amount of
			 * new unique data we have gained.
			 */
			if (old_unique < ds_next->ds_reserved) {
				int64_t mrsdelta;
				uint64_t new_unique =
				    ds_next->ds_phys->ds_unique_bytes;

				ASSERT(old_unique <= new_unique);
				mrsdelta = MIN(new_unique - old_unique,
				    ds_next->ds_reserved - old_unique);
				dsl_dir_diduse_space(ds->ds_dir,
				    DD_USED_REFRSRV, -mrsdelta, 0, 0, tx);
			}
		}
		dsl_dataset_rele(ds_next, FTAG);
	} else {
		/*
		 * There's no next snapshot, so this is a head dataset.
		 * Destroy the deadlist.  Unless it's a clone, the
		 * deadlist should be empty.  (If it's a clone, it's
		 * safe to ignore the deadlist contents.)
		 */
		struct killarg ka;

		dsl_deadlist_close(&ds->ds_deadlist);
		dsl_deadlist_free(mos, ds->ds_phys->ds_deadlist_obj, tx);
		ds->ds_phys->ds_deadlist_obj = 0;

		/*
		 * Free everything that we point to (that's born after
		 * the previous snapshot, if we are a clone)
		 *
		 * NB: this should be very quick, because we already
		 * freed all the objects in open context.
		 */
		ka.ds = ds;
		ka.tx = tx;
		err = traverse_dataset(ds, ds->ds_phys->ds_prev_snap_txg,
		    TRAVERSE_POST, kill_blkptr, &ka);
		ASSERT3U(err, ==, 0);
		ASSERT(!DS_UNIQUE_IS_ACCURATE(ds) ||
		    ds->ds_phys->ds_unique_bytes == 0);

		if (ds->ds_prev != NULL) {
			if (spa_version(dp->dp_spa) >= SPA_VERSION_DIR_CLONES) {
				VERIFY3U(0, ==, zap_remove_int(mos,
				    ds->ds_prev->ds_dir->dd_phys->dd_clones,
				    ds->ds_object, tx));
			}
			dsl_dataset_rele(ds->ds_prev, ds);
			ds->ds_prev = ds_prev = NULL;
		}
	}

	if (ds->ds_dir->dd_phys->dd_head_dataset_obj == ds->ds_object) {
		/* Erase the link in the dir */
		dmu_buf_will_dirty(ds->ds_dir->dd_dbuf, tx);
		ds->ds_dir->dd_phys->dd_head_dataset_obj = 0;
		ASSERT(ds->ds_phys->ds_snapnames_zapobj != 0);
		err = zap_destroy(mos, ds->ds_phys->ds_snapnames_zapobj, tx);
		ASSERT(err == 0);
	} else {
		/* remove from snapshot namespace */
		dsl_dataset_t *ds_head;
		ASSERT(ds->ds_phys->ds_snapnames_zapobj == 0);
		VERIFY(0 == dsl_dataset_hold_obj(dp,
		    ds->ds_dir->dd_phys->dd_head_dataset_obj, FTAG, &ds_head));
		VERIFY(0 == dsl_dataset_get_snapname(ds));
#ifdef ZFS_DEBUG
		{
			uint64_t val;

			err = dsl_dataset_snap_lookup(ds_head,
			    ds->ds_snapname, &val);
			ASSERT3U(err, ==, 0);
			ASSERT3U(val, ==, obj);
		}
#endif
		err = dsl_dataset_snap_remove(ds_head, ds->ds_snapname, tx);
		ASSERT(err == 0);
		dsl_dataset_rele(ds_head, FTAG);
	}

	if (ds_prev && ds->ds_prev != ds_prev)
		dsl_dataset_rele(ds_prev, FTAG);

	spa_prop_clear_bootfs(dp->dp_spa, ds->ds_object, tx);
	spa_history_log_internal(LOG_DS_DESTROY, dp->dp_spa, tx,
	    "dataset = %llu", ds->ds_object);

	if (ds->ds_phys->ds_next_clones_obj != 0) {
		uint64_t count;
		ASSERT(0 == zap_count(mos,
		    ds->ds_phys->ds_next_clones_obj, &count) && count == 0);
		VERIFY(0 == dmu_object_free(mos,
		    ds->ds_phys->ds_next_clones_obj, tx));
	}
	if (ds->ds_phys->ds_props_obj != 0)
		VERIFY(0 == zap_destroy(mos, ds->ds_phys->ds_props_obj, tx));
	if (ds->ds_phys->ds_userrefs_obj != 0)
		VERIFY(0 == zap_destroy(mos, ds->ds_phys->ds_userrefs_obj, tx));
	dsl_dir_close(ds->ds_dir, ds);
	ds->ds_dir = NULL;
	dsl_dataset_drain_refs(ds, tag);
	VERIFY(0 == dmu_object_free(mos, obj, tx));

	if (dsda->rm_origin) {
		/*
		 * Remove the origin of the clone we just destroyed.
		 */
		struct dsl_ds_destroyarg ndsda = {0};

		ndsda.ds = dsda->rm_origin;
		dsl_dataset_destroy_sync(&ndsda, tag, tx);
	}
}

static int
dsl_dataset_snapshot_reserve_space(dsl_dataset_t *ds, dmu_tx_t *tx)
{
	uint64_t asize;

	if (!dmu_tx_is_syncing(tx))
		return (0);

	/*
	 * If there's an fs-only reservation, any blocks that might become
	 * owned by the snapshot dataset must be accommodated by space
	 * outside of the reservation.
	 */
	ASSERT(ds->ds_reserved == 0 || DS_UNIQUE_IS_ACCURATE(ds));
	asize = MIN(ds->ds_phys->ds_unique_bytes, ds->ds_reserved);
	if (asize > dsl_dir_space_available(ds->ds_dir, NULL, 0, FALSE))
		return (ENOSPC);

	/*
	 * Propogate any reserved space for this snapshot to other
	 * snapshot checks in this sync group.
	 */
	if (asize > 0)
		dsl_dir_willuse_space(ds->ds_dir, asize, tx);

	return (0);
}

int
dsl_dataset_snapshot_check(void *arg1, void *arg2, dmu_tx_t *tx)
{
	dsl_dataset_t *ds = arg1;
	const char *snapname = arg2;
	int err;
	uint64_t value;

	/*
	 * We don't allow multiple snapshots of the same txg.  If there
	 * is already one, try again.
	 */
	if (ds->ds_phys->ds_prev_snap_txg >= tx->tx_txg)
		return (EAGAIN);

	/*
	 * Check for conflicting name snapshot name.
	 */
	err = dsl_dataset_snap_lookup(ds, snapname, &value);
	if (err == 0)
		return (EEXIST);
	if (err != ENOENT)
		return (err);

	/*
	 * Check that the dataset's name is not too long.  Name consists
	 * of the dataset's length + 1 for the @-sign + snapshot name's length
	 */
	if (dsl_dataset_namelen(ds) + 1 + strlen(snapname) >= MAXNAMELEN)
		return (ENAMETOOLONG);

	err = dsl_dataset_snapshot_reserve_space(ds, tx);
	if (err)
		return (err);

	ds->ds_trysnap_txg = tx->tx_txg;
	return (0);
}

void
dsl_dataset_snapshot_sync(void *arg1, void *arg2, dmu_tx_t *tx)
{
	dsl_dataset_t *ds = arg1;
	const char *snapname = arg2;
	dsl_pool_t *dp = ds->ds_dir->dd_pool;
	dmu_buf_t *dbuf;
	dsl_dataset_phys_t *dsphys;
	uint64_t dsobj, crtxg;
	objset_t *mos = dp->dp_meta_objset;
	int err;

	ASSERT(RW_WRITE_HELD(&dp->dp_config_rwlock));

	/*
	 * The origin's ds_creation_txg has to be < TXG_INITIAL
	 */
	if (strcmp(snapname, ORIGIN_DIR_NAME) == 0)
		crtxg = 1;
	else
		crtxg = tx->tx_txg;

	dsobj = dmu_object_alloc(mos, DMU_OT_DSL_DATASET, 0,
	    DMU_OT_DSL_DATASET, sizeof (dsl_dataset_phys_t), tx);
	VERIFY(0 == dmu_bonus_hold(mos, dsobj, FTAG, &dbuf));
	dmu_buf_will_dirty(dbuf, tx);
	dsphys = dbuf->db_data;
	bzero(dsphys, sizeof (dsl_dataset_phys_t));
	dsphys->ds_dir_obj = ds->ds_dir->dd_object;
	dsphys->ds_fsid_guid = unique_create();
	(void) random_get_pseudo_bytes((void*)&dsphys->ds_guid,
	    sizeof (dsphys->ds_guid));
	dsphys->ds_prev_snap_obj = ds->ds_phys->ds_prev_snap_obj;
	dsphys->ds_prev_snap_txg = ds->ds_phys->ds_prev_snap_txg;
	dsphys->ds_next_snap_obj = ds->ds_object;
	dsphys->ds_num_children = 1;
	dsphys->ds_creation_time = gethrestime_sec();
	dsphys->ds_creation_txg = crtxg;
	dsphys->ds_deadlist_obj = ds->ds_phys->ds_deadlist_obj;
	dsphys->ds_used_bytes = ds->ds_phys->ds_used_bytes;
	dsphys->ds_compressed_bytes = ds->ds_phys->ds_compressed_bytes;
	dsphys->ds_uncompressed_bytes = ds->ds_phys->ds_uncompressed_bytes;
	dsphys->ds_flags = ds->ds_phys->ds_flags;
	dsphys->ds_bp = ds->ds_phys->ds_bp;
	dmu_buf_rele(dbuf, FTAG);

	ASSERT3U(ds->ds_prev != 0, ==, ds->ds_phys->ds_prev_snap_obj != 0);
	if (ds->ds_prev) {
		uint64_t next_clones_obj =
		    ds->ds_prev->ds_phys->ds_next_clones_obj;
		ASSERT(ds->ds_prev->ds_phys->ds_next_snap_obj ==
		    ds->ds_object ||
		    ds->ds_prev->ds_phys->ds_num_children > 1);
		if (ds->ds_prev->ds_phys->ds_next_snap_obj == ds->ds_object) {
			dmu_buf_will_dirty(ds->ds_prev->ds_dbuf, tx);
			ASSERT3U(ds->ds_phys->ds_prev_snap_txg, ==,
			    ds->ds_prev->ds_phys->ds_creation_txg);
			ds->ds_prev->ds_phys->ds_next_snap_obj = dsobj;
		} else if (next_clones_obj != 0) {
			remove_from_next_clones(ds->ds_prev,
			    dsphys->ds_next_snap_obj, tx);
			VERIFY3U(0, ==, zap_add_int(mos,
			    next_clones_obj, dsobj, tx));
		}
	}

	/*
	 * If we have a reference-reservation on this dataset, we will
	 * need to increase the amount of refreservation being charged
	 * since our unique space is going to zero.
	 */
	if (ds->ds_reserved) {
		int64_t delta;
		ASSERT(DS_UNIQUE_IS_ACCURATE(ds));
		delta = MIN(ds->ds_phys->ds_unique_bytes, ds->ds_reserved);
		dsl_dir_diduse_space(ds->ds_dir, DD_USED_REFRSRV,
		    delta, 0, 0, tx);
	}

	dmu_buf_will_dirty(ds->ds_dbuf, tx);
	zfs_dbgmsg("taking snapshot %s@%s/%llu; newkey=%llu",
	    ds->ds_dir->dd_myname, snapname, dsobj,
	    ds->ds_phys->ds_prev_snap_txg);
	ds->ds_phys->ds_deadlist_obj = dsl_deadlist_clone(&ds->ds_deadlist,
	    UINT64_MAX, ds->ds_phys->ds_prev_snap_obj, tx);
	dsl_deadlist_close(&ds->ds_deadlist);
	dsl_deadlist_open(&ds->ds_deadlist, mos, ds->ds_phys->ds_deadlist_obj);
	dsl_deadlist_add_key(&ds->ds_deadlist,
	    ds->ds_phys->ds_prev_snap_txg, tx);

	ASSERT3U(ds->ds_phys->ds_prev_snap_txg, <, tx->tx_txg);
	ds->ds_phys->ds_prev_snap_obj = dsobj;
	ds->ds_phys->ds_prev_snap_txg = crtxg;
	ds->ds_phys->ds_unique_bytes = 0;
	if (spa_version(dp->dp_spa) >= SPA_VERSION_UNIQUE_ACCURATE)
		ds->ds_phys->ds_flags |= DS_FLAG_UNIQUE_ACCURATE;

	err = zap_add(mos, ds->ds_phys->ds_snapnames_zapobj,
	    snapname, 8, 1, &dsobj, tx);
	ASSERT(err == 0);

	if (ds->ds_prev)
		dsl_dataset_drop_ref(ds->ds_prev, ds);
	VERIFY(0 == dsl_dataset_get_ref(dp,
	    ds->ds_phys->ds_prev_snap_obj, ds, &ds->ds_prev));

	dsl_scan_ds_snapshotted(ds, tx);

	dsl_dir_snap_cmtime_update(ds->ds_dir);

	spa_history_log_internal(LOG_DS_SNAPSHOT, dp->dp_spa, tx,
	    "dataset = %llu", dsobj);
}

void
dsl_dataset_sync(dsl_dataset_t *ds, zio_t *zio, dmu_tx_t *tx)
{
	ASSERT(dmu_tx_is_syncing(tx));
	ASSERT(ds->ds_objset != NULL);
	ASSERT(ds->ds_phys->ds_next_snap_obj == 0);

	/*
	 * in case we had to change ds_fsid_guid when we opened it,
	 * sync it out now.
	 */
	dmu_buf_will_dirty(ds->ds_dbuf, tx);
	ds->ds_phys->ds_fsid_guid = ds->ds_fsid_guid;

	dsl_dir_dirty(ds->ds_dir, tx);
	dmu_objset_sync(ds->ds_objset, zio, tx);
}

void
dsl_dataset_stats(dsl_dataset_t *ds, nvlist_t *nv)
{
	uint64_t refd, avail, uobjs, aobjs;

	dsl_dir_stats(ds->ds_dir, nv);

	dsl_dataset_space(ds, &refd, &avail, &uobjs, &aobjs);
	dsl_prop_nvlist_add_uint64(nv, ZFS_PROP_AVAILABLE, avail);
	dsl_prop_nvlist_add_uint64(nv, ZFS_PROP_REFERENCED, refd);

	dsl_prop_nvlist_add_uint64(nv, ZFS_PROP_CREATION,
	    ds->ds_phys->ds_creation_time);
	dsl_prop_nvlist_add_uint64(nv, ZFS_PROP_CREATETXG,
	    ds->ds_phys->ds_creation_txg);
	dsl_prop_nvlist_add_uint64(nv, ZFS_PROP_REFQUOTA,
	    ds->ds_quota);
	dsl_prop_nvlist_add_uint64(nv, ZFS_PROP_REFRESERVATION,
	    ds->ds_reserved);
	dsl_prop_nvlist_add_uint64(nv, ZFS_PROP_GUID,
	    ds->ds_phys->ds_guid);
	dsl_prop_nvlist_add_uint64(nv, ZFS_PROP_UNIQUE,
	    ds->ds_phys->ds_unique_bytes);
	dsl_prop_nvlist_add_uint64(nv, ZFS_PROP_OBJSETID,
	    ds->ds_object);
	dsl_prop_nvlist_add_uint64(nv, ZFS_PROP_USERREFS,
	    ds->ds_userrefs);
	dsl_prop_nvlist_add_uint64(nv, ZFS_PROP_DEFER_DESTROY,
	    DS_IS_DEFER_DESTROY(ds) ? 1 : 0);

	if (ds->ds_phys->ds_next_snap_obj) {
		/*
		 * This is a snapshot; override the dd's space used with
		 * our unique space and compression ratio.
		 */
		dsl_prop_nvlist_add_uint64(nv, ZFS_PROP_USED,
		    ds->ds_phys->ds_unique_bytes);
		dsl_prop_nvlist_add_uint64(nv, ZFS_PROP_COMPRESSRATIO,
		    ds->ds_phys->ds_compressed_bytes == 0 ? 100 :
		    (ds->ds_phys->ds_uncompressed_bytes * 100 /
		    ds->ds_phys->ds_compressed_bytes));
	}
}

void
dsl_dataset_fast_stat(dsl_dataset_t *ds, dmu_objset_stats_t *stat)
{
	stat->dds_creation_txg = ds->ds_phys->ds_creation_txg;
	stat->dds_inconsistent = ds->ds_phys->ds_flags & DS_FLAG_INCONSISTENT;
	stat->dds_guid = ds->ds_phys->ds_guid;
	if (ds->ds_phys->ds_next_snap_obj) {
		stat->dds_is_snapshot = B_TRUE;
		stat->dds_num_clones = ds->ds_phys->ds_num_children - 1;
	} else {
		stat->dds_is_snapshot = B_FALSE;
		stat->dds_num_clones = 0;
	}

	/* clone origin is really a dsl_dir thing... */
	rw_enter(&ds->ds_dir->dd_pool->dp_config_rwlock, RW_READER);
	if (dsl_dir_is_clone(ds->ds_dir)) {
		dsl_dataset_t *ods;

		VERIFY(0 == dsl_dataset_get_ref(ds->ds_dir->dd_pool,
		    ds->ds_dir->dd_phys->dd_origin_obj, FTAG, &ods));
		dsl_dataset_name(ods, stat->dds_origin);
		dsl_dataset_drop_ref(ods, FTAG);
	} else {
		stat->dds_origin[0] = '\0';
	}
	rw_exit(&ds->ds_dir->dd_pool->dp_config_rwlock);
}

uint64_t
dsl_dataset_fsid_guid(dsl_dataset_t *ds)
{
	return (ds->ds_fsid_guid);
}

void
dsl_dataset_space(dsl_dataset_t *ds,
    uint64_t *refdbytesp, uint64_t *availbytesp,
    uint64_t *usedobjsp, uint64_t *availobjsp)
{
	*refdbytesp = ds->ds_phys->ds_used_bytes;
	*availbytesp = dsl_dir_space_available(ds->ds_dir, NULL, 0, TRUE);
	if (ds->ds_reserved > ds->ds_phys->ds_unique_bytes)
		*availbytesp += ds->ds_reserved - ds->ds_phys->ds_unique_bytes;
	if (ds->ds_quota != 0) {
		/*
		 * Adjust available bytes according to refquota
		 */
		if (*refdbytesp < ds->ds_quota)
			*availbytesp = MIN(*availbytesp,
			    ds->ds_quota - *refdbytesp);
		else
			*availbytesp = 0;
	}
	*usedobjsp = ds->ds_phys->ds_bp.blk_fill;
	*availobjsp = DN_MAX_OBJECT - *usedobjsp;
}

boolean_t
dsl_dataset_modified_since_lastsnap(dsl_dataset_t *ds)
{
	dsl_pool_t *dp = ds->ds_dir->dd_pool;

	ASSERT(RW_LOCK_HELD(&dp->dp_config_rwlock) ||
	    dsl_pool_sync_context(dp));
	if (ds->ds_prev == NULL)
		return (B_FALSE);
	if (ds->ds_phys->ds_bp.blk_birth >
	    ds->ds_prev->ds_phys->ds_creation_txg)
		return (B_TRUE);
	return (B_FALSE);
}

/* ARGSUSED */
static int
dsl_dataset_snapshot_rename_check(void *arg1, void *arg2, dmu_tx_t *tx)
{
	dsl_dataset_t *ds = arg1;
	char *newsnapname = arg2;
	dsl_dir_t *dd = ds->ds_dir;
	dsl_dataset_t *hds;
	uint64_t val;
	int err;

	err = dsl_dataset_hold_obj(dd->dd_pool,
	    dd->dd_phys->dd_head_dataset_obj, FTAG, &hds);
	if (err)
		return (err);

	/* new name better not be in use */
	err = dsl_dataset_snap_lookup(hds, newsnapname, &val);
	dsl_dataset_rele(hds, FTAG);

	if (err == 0)
		err = EEXIST;
	else if (err == ENOENT)
		err = 0;

	/* dataset name + 1 for the "@" + the new snapshot name must fit */
	if (dsl_dir_namelen(ds->ds_dir) + 1 + strlen(newsnapname) >= MAXNAMELEN)
		err = ENAMETOOLONG;

	return (err);
}

static void
dsl_dataset_snapshot_rename_sync(void *arg1, void *arg2, dmu_tx_t *tx)
{
	dsl_dataset_t *ds = arg1;
	const char *newsnapname = arg2;
	dsl_dir_t *dd = ds->ds_dir;
	objset_t *mos = dd->dd_pool->dp_meta_objset;
	dsl_dataset_t *hds;
	int err;

	ASSERT(ds->ds_phys->ds_next_snap_obj != 0);

	VERIFY(0 == dsl_dataset_hold_obj(dd->dd_pool,
	    dd->dd_phys->dd_head_dataset_obj, FTAG, &hds));

	VERIFY(0 == dsl_dataset_get_snapname(ds));
	err = dsl_dataset_snap_remove(hds, ds->ds_snapname, tx);
	ASSERT3U(err, ==, 0);
	mutex_enter(&ds->ds_lock);
	(void) strcpy(ds->ds_snapname, newsnapname);
	mutex_exit(&ds->ds_lock);
	err = zap_add(mos, hds->ds_phys->ds_snapnames_zapobj,
	    ds->ds_snapname, 8, 1, &ds->ds_object, tx);
	ASSERT3U(err, ==, 0);

	spa_history_log_internal(LOG_DS_RENAME, dd->dd_pool->dp_spa, tx,
	    "dataset = %llu", ds->ds_object);
	dsl_dataset_rele(hds, FTAG);
}

struct renamesnaparg {
	dsl_sync_task_group_t *dstg;
	char failed[MAXPATHLEN];
	char *oldsnap;
	char *newsnap;
};

static int
dsl_snapshot_rename_one(const char *name, void *arg)
{
	struct renamesnaparg *ra = arg;
	dsl_dataset_t *ds = NULL;
	char *snapname;
	int err;

	snapname = kmem_asprintf("%s@%s", name, ra->oldsnap);
	(void) strlcpy(ra->failed, snapname, sizeof (ra->failed));

	/*
	 * For recursive snapshot renames the parent won't be changing
	 * so we just pass name for both the to/from argument.
	 */
	err = zfs_secpolicy_rename_perms(snapname, snapname, CRED());
	if (err != 0) {
		strfree(snapname);
		return (err == ENOENT ? 0 : err);
	}

#ifdef _KERNEL
	/*
	 * For all filesystems undergoing rename, we'll need to unmount it.
	 */
	(void) zfs_unmount_snap(snapname, NULL);
#endif
	err = dsl_dataset_hold(snapname, ra->dstg, &ds);
	strfree(snapname);
	if (err != 0)
		return (err == ENOENT ? 0 : err);

	dsl_sync_task_create(ra->dstg, dsl_dataset_snapshot_rename_check,
	    dsl_dataset_snapshot_rename_sync, ds, ra->newsnap, 0);

	return (0);
}

static int
dsl_recursive_rename(char *oldname, const char *newname)
{
	int err;
	struct renamesnaparg *ra;
	dsl_sync_task_t *dst;
	spa_t *spa;
	char *cp, *fsname = spa_strdup(oldname);
	int len = strlen(oldname) + 1;

	/* truncate the snapshot name to get the fsname */
	cp = strchr(fsname, '@');
	*cp = '\0';

	err = spa_open(fsname, &spa, FTAG);
	if (err) {
		kmem_free(fsname, len);
		return (err);
	}
	ra = kmem_alloc(sizeof (struct renamesnaparg), KM_SLEEP);
	ra->dstg = dsl_sync_task_group_create(spa_get_dsl(spa));

	ra->oldsnap = strchr(oldname, '@') + 1;
	ra->newsnap = strchr(newname, '@') + 1;
	*ra->failed = '\0';

	err = dmu_objset_find(fsname, dsl_snapshot_rename_one, ra,
	    DS_FIND_CHILDREN);
	kmem_free(fsname, len);

	if (err == 0) {
		err = dsl_sync_task_group_wait(ra->dstg);
	}

	for (dst = list_head(&ra->dstg->dstg_tasks); dst;
	    dst = list_next(&ra->dstg->dstg_tasks, dst)) {
		dsl_dataset_t *ds = dst->dst_arg1;
		if (dst->dst_err) {
			dsl_dir_name(ds->ds_dir, ra->failed);
			(void) strlcat(ra->failed, "@", sizeof (ra->failed));
			(void) strlcat(ra->failed, ra->newsnap,
			    sizeof (ra->failed));
		}
		dsl_dataset_rele(ds, ra->dstg);
	}

	if (err)
		(void) strlcpy(oldname, ra->failed, sizeof (ra->failed));

	dsl_sync_task_group_destroy(ra->dstg);
	kmem_free(ra, sizeof (struct renamesnaparg));
	spa_close(spa, FTAG);
	return (err);
}

static int
dsl_valid_rename(const char *oldname, void *arg)
{
	int delta = *(int *)arg;

	if (strlen(oldname) + delta >= MAXNAMELEN)
		return (ENAMETOOLONG);

	return (0);
}

#pragma weak dmu_objset_rename = dsl_dataset_rename
int
dsl_dataset_rename(char *oldname, const char *newname, boolean_t recursive)
{
	dsl_dir_t *dd;
	dsl_dataset_t *ds;
	const char *tail;
	int err;

	err = dsl_dir_open(oldname, FTAG, &dd, &tail);
	if (err)
		return (err);

	if (tail == NULL) {
		int delta = strlen(newname) - strlen(oldname);

		/* if we're growing, validate child name lengths */
		if (delta > 0)
			err = dmu_objset_find(oldname, dsl_valid_rename,
			    &delta, DS_FIND_CHILDREN | DS_FIND_SNAPSHOTS);

		if (err == 0)
			err = dsl_dir_rename(dd, newname);
		dsl_dir_close(dd, FTAG);
		return (err);
	}

	if (tail[0] != '@') {
		/* the name ended in a nonexistent component */
		dsl_dir_close(dd, FTAG);
		return (ENOENT);
	}

	dsl_dir_close(dd, FTAG);

	/* new name must be snapshot in same filesystem */
	tail = strchr(newname, '@');
	if (tail == NULL)
		return (EINVAL);
	tail++;
	if (strncmp(oldname, newname, tail - newname) != 0)
		return (EXDEV);

	if (recursive) {
		err = dsl_recursive_rename(oldname, newname);
	} else {
		err = dsl_dataset_hold(oldname, FTAG, &ds);
		if (err)
			return (err);

		err = dsl_sync_task_do(ds->ds_dir->dd_pool,
		    dsl_dataset_snapshot_rename_check,
		    dsl_dataset_snapshot_rename_sync, ds, (char *)tail, 1);

		dsl_dataset_rele(ds, FTAG);
	}

	return (err);
}

struct promotenode {
	list_node_t link;
	dsl_dataset_t *ds;
};

struct promotearg {
	list_t shared_snaps, origin_snaps, clone_snaps;
	dsl_dataset_t *origin_origin;
	uint64_t used, comp, uncomp, unique, cloneusedsnap, originusedsnap;
	char *err_ds;
};

static int snaplist_space(list_t *l, uint64_t mintxg, uint64_t *spacep);
static boolean_t snaplist_unstable(list_t *l);

static int
dsl_dataset_promote_check(void *arg1, void *arg2, dmu_tx_t *tx)
{
	dsl_dataset_t *hds = arg1;
	struct promotearg *pa = arg2;
	struct promotenode *snap = list_head(&pa->shared_snaps);
	dsl_dataset_t *origin_ds = snap->ds;
	int err;
	uint64_t unused;

	/* Check that it is a real clone */
	if (!dsl_dir_is_clone(hds->ds_dir))
		return (EINVAL);

	/* Since this is so expensive, don't do the preliminary check */
	if (!dmu_tx_is_syncing(tx))
		return (0);

	if (hds->ds_phys->ds_flags & DS_FLAG_NOPROMOTE)
		return (EXDEV);

	/* compute origin's new unique space */
	snap = list_tail(&pa->clone_snaps);
	ASSERT3U(snap->ds->ds_phys->ds_prev_snap_obj, ==, origin_ds->ds_object);
	dsl_deadlist_space_range(&snap->ds->ds_deadlist,
	    origin_ds->ds_phys->ds_prev_snap_txg, UINT64_MAX,
	    &pa->unique, &unused, &unused);

	/*
	 * Walk the snapshots that we are moving
	 *
	 * Compute space to transfer.  Consider the incremental changes
	 * to used for each snapshot:
	 * (my used) = (prev's used) + (blocks born) - (blocks killed)
	 * So each snapshot gave birth to:
	 * (blocks born) = (my used) - (prev's used) + (blocks killed)
	 * So a sequence would look like:
	 * (uN - u(N-1) + kN) + ... + (u1 - u0 + k1) + (u0 - 0 + k0)
	 * Which simplifies to:
	 * uN + kN + kN-1 + ... + k1 + k0
	 * Note however, if we stop before we reach the ORIGIN we get:
	 * uN + kN + kN-1 + ... + kM - uM-1
	 */
	pa->used = origin_ds->ds_phys->ds_used_bytes;
	pa->comp = origin_ds->ds_phys->ds_compressed_bytes;
	pa->uncomp = origin_ds->ds_phys->ds_uncompressed_bytes;
	for (snap = list_head(&pa->shared_snaps); snap;
	    snap = list_next(&pa->shared_snaps, snap)) {
		uint64_t val, dlused, dlcomp, dluncomp;
		dsl_dataset_t *ds = snap->ds;

		/* Check that the snapshot name does not conflict */
		VERIFY(0 == dsl_dataset_get_snapname(ds));
		err = dsl_dataset_snap_lookup(hds, ds->ds_snapname, &val);
		if (err == 0) {
			err = EEXIST;
			goto out;
		}
		if (err != ENOENT)
			goto out;

		/* The very first snapshot does not have a deadlist */
		if (ds->ds_phys->ds_prev_snap_obj == 0)
			continue;

		dsl_deadlist_space(&ds->ds_deadlist,
		    &dlused, &dlcomp, &dluncomp);
		pa->used += dlused;
		pa->comp += dlcomp;
		pa->uncomp += dluncomp;
	}

	/*
	 * If we are a clone of a clone then we never reached ORIGIN,
	 * so we need to subtract out the clone origin's used space.
	 */
	if (pa->origin_origin) {
		pa->used -= pa->origin_origin->ds_phys->ds_used_bytes;
		pa->comp -= pa->origin_origin->ds_phys->ds_compressed_bytes;
		pa->uncomp -= pa->origin_origin->ds_phys->ds_uncompressed_bytes;
	}

	/* Check that there is enough space here */
	err = dsl_dir_transfer_possible(origin_ds->ds_dir, hds->ds_dir,
	    pa->used);
	if (err)
		return (err);

	/*
	 * Compute the amounts of space that will be used by snapshots
	 * after the promotion (for both origin and clone).  For each,
	 * it is the amount of space that will be on all of their
	 * deadlists (that was not born before their new origin).
	 */
	if (hds->ds_dir->dd_phys->dd_flags & DD_FLAG_USED_BREAKDOWN) {
		uint64_t space;

		/*
		 * Note, typically this will not be a clone of a clone,
		 * so dd_origin_txg will be < TXG_INITIAL, so
		 * these snaplist_space() -> dsl_deadlist_space_range()
		 * calls will be fast because they do not have to
		 * iterate over all bps.
		 */
		snap = list_head(&pa->origin_snaps);
		err = snaplist_space(&pa->shared_snaps,
		    snap->ds->ds_dir->dd_origin_txg, &pa->cloneusedsnap);
		if (err)
			return (err);

		err = snaplist_space(&pa->clone_snaps,
		    snap->ds->ds_dir->dd_origin_txg, &space);
		if (err)
			return (err);
		pa->cloneusedsnap += space;
	}
	if (origin_ds->ds_dir->dd_phys->dd_flags & DD_FLAG_USED_BREAKDOWN) {
		err = snaplist_space(&pa->origin_snaps,
		    origin_ds->ds_phys->ds_creation_txg, &pa->originusedsnap);
		if (err)
			return (err);
	}

	return (0);
out:
	pa->err_ds =  snap->ds->ds_snapname;
	return (err);
}

static void
dsl_dataset_promote_sync(void *arg1, void *arg2, dmu_tx_t *tx)
{
	dsl_dataset_t *hds = arg1;
	struct promotearg *pa = arg2;
	struct promotenode *snap = list_head(&pa->shared_snaps);
	dsl_dataset_t *origin_ds = snap->ds;
	dsl_dataset_t *origin_head;
	dsl_dir_t *dd = hds->ds_dir;
	dsl_pool_t *dp = hds->ds_dir->dd_pool;
	dsl_dir_t *odd = NULL;
	uint64_t oldnext_obj;
	int64_t delta;

	ASSERT(0 == (hds->ds_phys->ds_flags & DS_FLAG_NOPROMOTE));

	snap = list_head(&pa->origin_snaps);
	origin_head = snap->ds;

	/*
	 * We need to explicitly open odd, since origin_ds's dd will be
	 * changing.
	 */
	VERIFY(0 == dsl_dir_open_obj(dp, origin_ds->ds_dir->dd_object,
	    NULL, FTAG, &odd));

	/* change origin's next snap */
	dmu_buf_will_dirty(origin_ds->ds_dbuf, tx);
	oldnext_obj = origin_ds->ds_phys->ds_next_snap_obj;
	snap = list_tail(&pa->clone_snaps);
	ASSERT3U(snap->ds->ds_phys->ds_prev_snap_obj, ==, origin_ds->ds_object);
	origin_ds->ds_phys->ds_next_snap_obj = snap->ds->ds_object;

	/* change the origin's next clone */
	if (origin_ds->ds_phys->ds_next_clones_obj) {
		remove_from_next_clones(origin_ds, snap->ds->ds_object, tx);
		VERIFY3U(0, ==, zap_add_int(dp->dp_meta_objset,
		    origin_ds->ds_phys->ds_next_clones_obj,
		    oldnext_obj, tx));
	}

	/* change origin */
	dmu_buf_will_dirty(dd->dd_dbuf, tx);
	ASSERT3U(dd->dd_phys->dd_origin_obj, ==, origin_ds->ds_object);
	dd->dd_phys->dd_origin_obj = odd->dd_phys->dd_origin_obj;
	dd->dd_origin_txg = origin_head->ds_dir->dd_origin_txg;
	dmu_buf_will_dirty(odd->dd_dbuf, tx);
	odd->dd_phys->dd_origin_obj = origin_ds->ds_object;
	origin_head->ds_dir->dd_origin_txg =
	    origin_ds->ds_phys->ds_creation_txg;

	/* change dd_clone entries */
	if (spa_version(dp->dp_spa) >= SPA_VERSION_DIR_CLONES) {
		VERIFY3U(0, ==, zap_remove_int(dp->dp_meta_objset,
		    odd->dd_phys->dd_clones, hds->ds_object, tx));
		VERIFY3U(0, ==, zap_add_int(dp->dp_meta_objset,
		    pa->origin_origin->ds_dir->dd_phys->dd_clones,
		    hds->ds_object, tx));

		VERIFY3U(0, ==, zap_remove_int(dp->dp_meta_objset,
		    pa->origin_origin->ds_dir->dd_phys->dd_clones,
		    origin_head->ds_object, tx));
		if (dd->dd_phys->dd_clones == 0) {
			dd->dd_phys->dd_clones = zap_create(dp->dp_meta_objset,
			    DMU_OT_DSL_CLONES, DMU_OT_NONE, 0, tx);
		}
		VERIFY3U(0, ==, zap_add_int(dp->dp_meta_objset,
		    dd->dd_phys->dd_clones, origin_head->ds_object, tx));

	}

	/* move snapshots to this dir */
	for (snap = list_head(&pa->shared_snaps); snap;
	    snap = list_next(&pa->shared_snaps, snap)) {
		dsl_dataset_t *ds = snap->ds;

		/* unregister props as dsl_dir is changing */
		if (ds->ds_objset) {
			dmu_objset_evict(ds->ds_objset);
			ds->ds_objset = NULL;
		}
		/* move snap name entry */
		VERIFY(0 == dsl_dataset_get_snapname(ds));
		VERIFY(0 == dsl_dataset_snap_remove(origin_head,
		    ds->ds_snapname, tx));
		VERIFY(0 == zap_add(dp->dp_meta_objset,
		    hds->ds_phys->ds_snapnames_zapobj, ds->ds_snapname,
		    8, 1, &ds->ds_object, tx));

		/* change containing dsl_dir */
		dmu_buf_will_dirty(ds->ds_dbuf, tx);
		ASSERT3U(ds->ds_phys->ds_dir_obj, ==, odd->dd_object);
		ds->ds_phys->ds_dir_obj = dd->dd_object;
		ASSERT3P(ds->ds_dir, ==, odd);
		dsl_dir_close(ds->ds_dir, ds);
		VERIFY(0 == dsl_dir_open_obj(dp, dd->dd_object,
		    NULL, ds, &ds->ds_dir));

		/* move any clone references */
		if (ds->ds_phys->ds_next_clones_obj &&
		    spa_version(dp->dp_spa) >= SPA_VERSION_DIR_CLONES) {
			zap_cursor_t zc;
			zap_attribute_t za;

			for (zap_cursor_init(&zc, dp->dp_meta_objset,
			    ds->ds_phys->ds_next_clones_obj);
			    zap_cursor_retrieve(&zc, &za) == 0;
			    zap_cursor_advance(&zc)) {
				dsl_dataset_t *cnds;
				uint64_t o;

				if (za.za_first_integer == oldnext_obj) {
					/*
					 * We've already moved the
					 * origin's reference.
					 */
					continue;
				}

				VERIFY3U(0, ==, dsl_dataset_hold_obj(dp,
				    za.za_first_integer, FTAG, &cnds));
				o = cnds->ds_dir->dd_phys->dd_head_dataset_obj;

				VERIFY3U(zap_remove_int(dp->dp_meta_objset,
				    odd->dd_phys->dd_clones, o, tx), ==, 0);
				VERIFY3U(zap_add_int(dp->dp_meta_objset,
				    dd->dd_phys->dd_clones, o, tx), ==, 0);
				dsl_dataset_rele(cnds, FTAG);
			}
			zap_cursor_fini(&zc);
		}

		ASSERT3U(dsl_prop_numcb(ds), ==, 0);
	}

	/*
	 * Change space accounting.
	 * Note, pa->*usedsnap and dd_used_breakdown[SNAP] will either
	 * both be valid, or both be 0 (resulting in delta == 0).  This
	 * is true for each of {clone,origin} independently.
	 */

	delta = pa->cloneusedsnap -
	    dd->dd_phys->dd_used_breakdown[DD_USED_SNAP];
	ASSERT3S(delta, >=, 0);
	ASSERT3U(pa->used, >=, delta);
	dsl_dir_diduse_space(dd, DD_USED_SNAP, delta, 0, 0, tx);
	dsl_dir_diduse_space(dd, DD_USED_HEAD,
	    pa->used - delta, pa->comp, pa->uncomp, tx);

	delta = pa->originusedsnap -
	    odd->dd_phys->dd_used_breakdown[DD_USED_SNAP];
	ASSERT3S(delta, <=, 0);
	ASSERT3U(pa->used, >=, -delta);
	dsl_dir_diduse_space(odd, DD_USED_SNAP, delta, 0, 0, tx);
	dsl_dir_diduse_space(odd, DD_USED_HEAD,
	    -pa->used - delta, -pa->comp, -pa->uncomp, tx);

	origin_ds->ds_phys->ds_unique_bytes = pa->unique;

	/* log history record */
	spa_history_log_internal(LOG_DS_PROMOTE, dd->dd_pool->dp_spa, tx,
	    "dataset = %llu", hds->ds_object);

	dsl_dir_close(odd, FTAG);
}

static char *snaplist_tag = "snaplist";
/*
 * Make a list of dsl_dataset_t's for the snapshots between first_obj
 * (exclusive) and last_obj (inclusive).  The list will be in reverse
 * order (last_obj will be the list_head()).  If first_obj == 0, do all
 * snapshots back to this dataset's origin.
 */
static int
snaplist_make(dsl_pool_t *dp, boolean_t own,
    uint64_t first_obj, uint64_t last_obj, list_t *l)
{
	uint64_t obj = last_obj;

	ASSERT(RW_LOCK_HELD(&dp->dp_config_rwlock));

	list_create(l, sizeof (struct promotenode),
	    offsetof(struct promotenode, link));

	while (obj != first_obj) {
		dsl_dataset_t *ds;
		struct promotenode *snap;
		int err;

		if (own) {
			err = dsl_dataset_own_obj(dp, obj,
			    0, snaplist_tag, &ds);
			if (err == 0)
				dsl_dataset_make_exclusive(ds, snaplist_tag);
		} else {
			err = dsl_dataset_hold_obj(dp, obj, snaplist_tag, &ds);
		}
		if (err == ENOENT) {
			/* lost race with snapshot destroy */
			struct promotenode *last = list_tail(l);
			ASSERT(obj != last->ds->ds_phys->ds_prev_snap_obj);
			obj = last->ds->ds_phys->ds_prev_snap_obj;
			continue;
		} else if (err) {
			return (err);
		}

		if (first_obj == 0)
			first_obj = ds->ds_dir->dd_phys->dd_origin_obj;

		snap = kmem_alloc(sizeof (struct promotenode), KM_SLEEP);
		snap->ds = ds;
		list_insert_tail(l, snap);
		obj = ds->ds_phys->ds_prev_snap_obj;
	}

	return (0);
}

static int
snaplist_space(list_t *l, uint64_t mintxg, uint64_t *spacep)
{
	struct promotenode *snap;

	*spacep = 0;
	for (snap = list_head(l); snap; snap = list_next(l, snap)) {
		uint64_t used, comp, uncomp;
		dsl_deadlist_space_range(&snap->ds->ds_deadlist,
		    mintxg, UINT64_MAX, &used, &comp, &uncomp);
		*spacep += used;
	}
	return (0);
}

static void
snaplist_destroy(list_t *l, boolean_t own)
{
	struct promotenode *snap;

	if (!l || !list_link_active(&l->list_head))
		return;

	while ((snap = list_tail(l)) != NULL) {
		list_remove(l, snap);
		if (own)
			dsl_dataset_disown(snap->ds, snaplist_tag);
		else
			dsl_dataset_rele(snap->ds, snaplist_tag);
		kmem_free(snap, sizeof (struct promotenode));
	}
	list_destroy(l);
}

/*
 * Promote a clone.  Nomenclature note:
 * "clone" or "cds": the original clone which is being promoted
 * "origin" or "ods": the snapshot which is originally clone's origin
 * "origin head" or "ohds": the dataset which is the head
 * (filesystem/volume) for the origin
 * "origin origin": the origin of the origin's filesystem (typically
 * NULL, indicating that the clone is not a clone of a clone).
 */
int
dsl_dataset_promote(const char *name, char *conflsnap)
{
	dsl_dataset_t *ds;
	dsl_dir_t *dd;
	dsl_pool_t *dp;
	dmu_object_info_t doi;
	struct promotearg pa = { 0 };
	struct promotenode *snap;
	int err;

	err = dsl_dataset_hold(name, FTAG, &ds);
	if (err)
		return (err);
	dd = ds->ds_dir;
	dp = dd->dd_pool;

	err = dmu_object_info(dp->dp_meta_objset,
	    ds->ds_phys->ds_snapnames_zapobj, &doi);
	if (err) {
		dsl_dataset_rele(ds, FTAG);
		return (err);
	}

	if (dsl_dataset_is_snapshot(ds) || dd->dd_phys->dd_origin_obj == 0) {
		dsl_dataset_rele(ds, FTAG);
		return (EINVAL);
	}

	/*
	 * We are going to inherit all the snapshots taken before our
	 * origin (i.e., our new origin will be our parent's origin).
	 * Take ownership of them so that we can rename them into our
	 * namespace.
	 */
	rw_enter(&dp->dp_config_rwlock, RW_READER);

	err = snaplist_make(dp, B_TRUE, 0, dd->dd_phys->dd_origin_obj,
	    &pa.shared_snaps);
	if (err != 0)
		goto out;

	err = snaplist_make(dp, B_FALSE, 0, ds->ds_object, &pa.clone_snaps);
	if (err != 0)
		goto out;

	snap = list_head(&pa.shared_snaps);
	ASSERT3U(snap->ds->ds_object, ==, dd->dd_phys->dd_origin_obj);
	err = snaplist_make(dp, B_FALSE, dd->dd_phys->dd_origin_obj,
	    snap->ds->ds_dir->dd_phys->dd_head_dataset_obj, &pa.origin_snaps);
	if (err != 0)
		goto out;

	if (snap->ds->ds_dir->dd_phys->dd_origin_obj != 0) {
		err = dsl_dataset_hold_obj(dp,
		    snap->ds->ds_dir->dd_phys->dd_origin_obj,
		    FTAG, &pa.origin_origin);
		if (err != 0)
			goto out;
	}

out:
	rw_exit(&dp->dp_config_rwlock);

	/*
	 * Add in 128x the snapnames zapobj size, since we will be moving
	 * a bunch of snapnames to the promoted ds, and dirtying their
	 * bonus buffers.
	 */
	if (err == 0) {
		err = dsl_sync_task_do(dp, dsl_dataset_promote_check,
		    dsl_dataset_promote_sync, ds, &pa,
		    2 + 2 * doi.doi_physical_blocks_512);
		if (err && pa.err_ds && conflsnap)
			(void) strncpy(conflsnap, pa.err_ds, MAXNAMELEN);
	}

	snaplist_destroy(&pa.shared_snaps, B_TRUE);
	snaplist_destroy(&pa.clone_snaps, B_FALSE);
	snaplist_destroy(&pa.origin_snaps, B_FALSE);
	if (pa.origin_origin)
		dsl_dataset_rele(pa.origin_origin, FTAG);
	dsl_dataset_rele(ds, FTAG);
	return (err);
}

struct cloneswaparg {
	dsl_dataset_t *cds; /* clone dataset */
	dsl_dataset_t *ohds; /* origin's head dataset */
	boolean_t force;
	int64_t unused_refres_delta; /* change in unconsumed refreservation */
};

/* ARGSUSED */
static int
dsl_dataset_clone_swap_check(void *arg1, void *arg2, dmu_tx_t *tx)
{
	struct cloneswaparg *csa = arg1;

	/* they should both be heads */
	if (dsl_dataset_is_snapshot(csa->cds) ||
	    dsl_dataset_is_snapshot(csa->ohds))
		return (EINVAL);

	/* the branch point should be just before them */
	if (csa->cds->ds_prev != csa->ohds->ds_prev)
		return (EINVAL);

	/* cds should be the clone (unless they are unrelated) */
	if (csa->cds->ds_prev != NULL &&
	    csa->cds->ds_prev != csa->cds->ds_dir->dd_pool->dp_origin_snap &&
	    csa->ohds->ds_object !=
	    csa->cds->ds_prev->ds_phys->ds_next_snap_obj)
		return (EINVAL);

	/* the clone should be a child of the origin */
	if (csa->cds->ds_dir->dd_parent != csa->ohds->ds_dir)
		return (EINVAL);

	/* ohds shouldn't be modified unless 'force' */
	if (!csa->force && dsl_dataset_modified_since_lastsnap(csa->ohds))
		return (ETXTBSY);

	/* adjust amount of any unconsumed refreservation */
	csa->unused_refres_delta =
	    (int64_t)MIN(csa->ohds->ds_reserved,
	    csa->ohds->ds_phys->ds_unique_bytes) -
	    (int64_t)MIN(csa->ohds->ds_reserved,
	    csa->cds->ds_phys->ds_unique_bytes);

	if (csa->unused_refres_delta > 0 &&
	    csa->unused_refres_delta >
	    dsl_dir_space_available(csa->ohds->ds_dir, NULL, 0, TRUE))
		return (ENOSPC);

	if (csa->ohds->ds_quota != 0 &&
	    csa->cds->ds_phys->ds_unique_bytes > csa->ohds->ds_quota)
		return (EDQUOT);

	return (0);
}

/* ARGSUSED */
static void
dsl_dataset_clone_swap_sync(void *arg1, void *arg2, dmu_tx_t *tx)
{
	struct cloneswaparg *csa = arg1;
	dsl_pool_t *dp = csa->cds->ds_dir->dd_pool;

	ASSERT(csa->cds->ds_reserved == 0);
	ASSERT(csa->ohds->ds_quota == 0 ||
	    csa->cds->ds_phys->ds_unique_bytes <= csa->ohds->ds_quota);

	dmu_buf_will_dirty(csa->cds->ds_dbuf, tx);
	dmu_buf_will_dirty(csa->ohds->ds_dbuf, tx);

	if (csa->cds->ds_objset != NULL) {
		dmu_objset_evict(csa->cds->ds_objset);
		csa->cds->ds_objset = NULL;
	}

	if (csa->ohds->ds_objset != NULL) {
		dmu_objset_evict(csa->ohds->ds_objset);
		csa->ohds->ds_objset = NULL;
	}

	/*
	 * Reset origin's unique bytes, if it exists.
	 */
	if (csa->cds->ds_prev) {
		dsl_dataset_t *origin = csa->cds->ds_prev;
		uint64_t comp, uncomp;

		dmu_buf_will_dirty(origin->ds_dbuf, tx);
		dsl_deadlist_space_range(&csa->cds->ds_deadlist,
		    origin->ds_phys->ds_prev_snap_txg, UINT64_MAX,
		    &origin->ds_phys->ds_unique_bytes, &comp, &uncomp);
	}

	/* swap blkptrs */
	{
		blkptr_t tmp;
		tmp = csa->ohds->ds_phys->ds_bp;
		csa->ohds->ds_phys->ds_bp = csa->cds->ds_phys->ds_bp;
		csa->cds->ds_phys->ds_bp = tmp;
	}

	/* set dd_*_bytes */
	{
		int64_t dused, dcomp, duncomp;
		uint64_t cdl_used, cdl_comp, cdl_uncomp;
		uint64_t odl_used, odl_comp, odl_uncomp;

		ASSERT3U(csa->cds->ds_dir->dd_phys->
		    dd_used_breakdown[DD_USED_SNAP], ==, 0);

		dsl_deadlist_space(&csa->cds->ds_deadlist,
		    &cdl_used, &cdl_comp, &cdl_uncomp);
		dsl_deadlist_space(&csa->ohds->ds_deadlist,
		    &odl_used, &odl_comp, &odl_uncomp);

		dused = csa->cds->ds_phys->ds_used_bytes + cdl_used -
		    (csa->ohds->ds_phys->ds_used_bytes + odl_used);
		dcomp = csa->cds->ds_phys->ds_compressed_bytes + cdl_comp -
		    (csa->ohds->ds_phys->ds_compressed_bytes + odl_comp);
		duncomp = csa->cds->ds_phys->ds_uncompressed_bytes +
		    cdl_uncomp -
		    (csa->ohds->ds_phys->ds_uncompressed_bytes + odl_uncomp);

		dsl_dir_diduse_space(csa->ohds->ds_dir, DD_USED_HEAD,
		    dused, dcomp, duncomp, tx);
		dsl_dir_diduse_space(csa->cds->ds_dir, DD_USED_HEAD,
		    -dused, -dcomp, -duncomp, tx);

		/*
		 * The difference in the space used by snapshots is the
		 * difference in snapshot space due to the head's
		 * deadlist (since that's the only thing that's
		 * changing that affects the snapused).
		 */
		dsl_deadlist_space_range(&csa->cds->ds_deadlist,
		    csa->ohds->ds_dir->dd_origin_txg, UINT64_MAX,
		    &cdl_used, &cdl_comp, &cdl_uncomp);
		dsl_deadlist_space_range(&csa->ohds->ds_deadlist,
		    csa->ohds->ds_dir->dd_origin_txg, UINT64_MAX,
		    &odl_used, &odl_comp, &odl_uncomp);
		dsl_dir_transfer_space(csa->ohds->ds_dir, cdl_used - odl_used,
		    DD_USED_HEAD, DD_USED_SNAP, tx);
	}

	/* swap ds_*_bytes */
	SWITCH64(csa->ohds->ds_phys->ds_used_bytes,
	    csa->cds->ds_phys->ds_used_bytes);
	SWITCH64(csa->ohds->ds_phys->ds_compressed_bytes,
	    csa->cds->ds_phys->ds_compressed_bytes);
	SWITCH64(csa->ohds->ds_phys->ds_uncompressed_bytes,
	    csa->cds->ds_phys->ds_uncompressed_bytes);
	SWITCH64(csa->ohds->ds_phys->ds_unique_bytes,
	    csa->cds->ds_phys->ds_unique_bytes);

	/* apply any parent delta for change in unconsumed refreservation */
	dsl_dir_diduse_space(csa->ohds->ds_dir, DD_USED_REFRSRV,
	    csa->unused_refres_delta, 0, 0, tx);

	/*
	 * Swap deadlists.
	 */
	dsl_deadlist_close(&csa->cds->ds_deadlist);
	dsl_deadlist_close(&csa->ohds->ds_deadlist);
	SWITCH64(csa->ohds->ds_phys->ds_deadlist_obj,
	    csa->cds->ds_phys->ds_deadlist_obj);
	dsl_deadlist_open(&csa->cds->ds_deadlist, dp->dp_meta_objset,
	    csa->cds->ds_phys->ds_deadlist_obj);
	dsl_deadlist_open(&csa->ohds->ds_deadlist, dp->dp_meta_objset,
	    csa->ohds->ds_phys->ds_deadlist_obj);

	dsl_scan_ds_clone_swapped(csa->ohds, csa->cds, tx);
}

/*
 * Swap 'clone' with its origin head datasets.  Used at the end of "zfs
 * recv" into an existing fs to swizzle the file system to the new
 * version, and by "zfs rollback".  Can also be used to swap two
 * independent head datasets if neither has any snapshots.
 */
int
dsl_dataset_clone_swap(dsl_dataset_t *clone, dsl_dataset_t *origin_head,
    boolean_t force)
{
	struct cloneswaparg csa;
	int error;

	ASSERT(clone->ds_owner);
	ASSERT(origin_head->ds_owner);
retry:
	/* Need exclusive access for the swap */
	rw_enter(&clone->ds_rwlock, RW_WRITER);
	if (!rw_tryenter(&origin_head->ds_rwlock, RW_WRITER)) {
		rw_exit(&clone->ds_rwlock);
		rw_enter(&origin_head->ds_rwlock, RW_WRITER);
		if (!rw_tryenter(&clone->ds_rwlock, RW_WRITER)) {
			rw_exit(&origin_head->ds_rwlock);
			goto retry;
		}
	}
	csa.cds = clone;
	csa.ohds = origin_head;
	csa.force = force;
	error = dsl_sync_task_do(clone->ds_dir->dd_pool,
	    dsl_dataset_clone_swap_check,
	    dsl_dataset_clone_swap_sync, &csa, NULL, 9);
	return (error);
}

/*
 * Given a pool name and a dataset object number in that pool,
 * return the name of that dataset.
 */
int
dsl_dsobj_to_dsname(char *pname, uint64_t obj, char *buf)
{
	spa_t *spa;
	dsl_pool_t *dp;
	dsl_dataset_t *ds;
	int error;

	if ((error = spa_open(pname, &spa, FTAG)) != 0)
		return (error);
	dp = spa_get_dsl(spa);
	rw_enter(&dp->dp_config_rwlock, RW_READER);
	if ((error = dsl_dataset_hold_obj(dp, obj, FTAG, &ds)) == 0) {
		dsl_dataset_name(ds, buf);
		dsl_dataset_rele(ds, FTAG);
	}
	rw_exit(&dp->dp_config_rwlock);
	spa_close(spa, FTAG);

	return (error);
}

int
dsl_dataset_check_quota(dsl_dataset_t *ds, boolean_t check_quota,
    uint64_t asize, uint64_t inflight, uint64_t *used, uint64_t *ref_rsrv)
{
	int error = 0;

	ASSERT3S(asize, >, 0);

	/*
	 * *ref_rsrv is the portion of asize that will come from any
	 * unconsumed refreservation space.
	 */
	*ref_rsrv = 0;

	mutex_enter(&ds->ds_lock);
	/*
	 * Make a space adjustment for reserved bytes.
	 */
	if (ds->ds_reserved > ds->ds_phys->ds_unique_bytes) {
		ASSERT3U(*used, >=,
		    ds->ds_reserved - ds->ds_phys->ds_unique_bytes);
		*used -= (ds->ds_reserved - ds->ds_phys->ds_unique_bytes);
		*ref_rsrv =
		    asize - MIN(asize, parent_delta(ds, asize + inflight));
	}

	if (!check_quota || ds->ds_quota == 0) {
		mutex_exit(&ds->ds_lock);
		return (0);
	}
	/*
	 * If they are requesting more space, and our current estimate
	 * is over quota, they get to try again unless the actual
	 * on-disk is over quota and there are no pending changes (which
	 * may free up space for us).
	 */
	if (ds->ds_phys->ds_used_bytes + inflight >= ds->ds_quota) {
		if (inflight > 0 || ds->ds_phys->ds_used_bytes < ds->ds_quota)
			error = ERESTART;
		else
			error = EDQUOT;
	}
	mutex_exit(&ds->ds_lock);

	return (error);
}

/* ARGSUSED */
static int
dsl_dataset_set_quota_check(void *arg1, void *arg2, dmu_tx_t *tx)
{
	dsl_dataset_t *ds = arg1;
	dsl_prop_setarg_t *psa = arg2;
	int err;

	if (spa_version(ds->ds_dir->dd_pool->dp_spa) < SPA_VERSION_REFQUOTA)
		return (ENOTSUP);

	if ((err = dsl_prop_predict_sync(ds->ds_dir, psa)) != 0)
		return (err);

	if (psa->psa_effective_value == 0)
		return (0);

	if (psa->psa_effective_value < ds->ds_phys->ds_used_bytes ||
	    psa->psa_effective_value < ds->ds_reserved)
		return (ENOSPC);

	return (0);
}

extern void dsl_prop_set_sync(void *, void *, dmu_tx_t *);

void
dsl_dataset_set_quota_sync(void *arg1, void *arg2, dmu_tx_t *tx)
{
	dsl_dataset_t *ds = arg1;
	dsl_prop_setarg_t *psa = arg2;
	uint64_t effective_value = psa->psa_effective_value;

	dsl_prop_set_sync(ds, psa, tx);
	DSL_PROP_CHECK_PREDICTION(ds->ds_dir, psa);

	if (ds->ds_quota != effective_value) {
		dmu_buf_will_dirty(ds->ds_dbuf, tx);
		ds->ds_quota = effective_value;

		spa_history_log_internal(LOG_DS_REFQUOTA,
		    ds->ds_dir->dd_pool->dp_spa, tx, "%lld dataset = %llu ",
		    (longlong_t)ds->ds_quota, ds->ds_object);
	}
}

int
dsl_dataset_set_quota(const char *dsname, zprop_source_t source, uint64_t quota)
{
	dsl_dataset_t *ds;
	dsl_prop_setarg_t psa;
	int err;

	dsl_prop_setarg_init_uint64(&psa, "refquota", source, &quota);

	err = dsl_dataset_hold(dsname, FTAG, &ds);
	if (err)
		return (err);

	/*
	 * If someone removes a file, then tries to set the quota, we
	 * want to make sure the file freeing takes effect.
	 */
	txg_wait_open(ds->ds_dir->dd_pool, 0);

	err = dsl_sync_task_do(ds->ds_dir->dd_pool,
	    dsl_dataset_set_quota_check, dsl_dataset_set_quota_sync,
	    ds, &psa, 0);

	dsl_dataset_rele(ds, FTAG);
	return (err);
}

static int
dsl_dataset_set_reservation_check(void *arg1, void *arg2, dmu_tx_t *tx)
{
	dsl_dataset_t *ds = arg1;
	dsl_prop_setarg_t *psa = arg2;
	uint64_t effective_value;
	uint64_t unique;
	int err;

	if (spa_version(ds->ds_dir->dd_pool->dp_spa) <
	    SPA_VERSION_REFRESERVATION)
		return (ENOTSUP);

	if (dsl_dataset_is_snapshot(ds))
		return (EINVAL);

	if ((err = dsl_prop_predict_sync(ds->ds_dir, psa)) != 0)
		return (err);

	effective_value = psa->psa_effective_value;

	/*
	 * If we are doing the preliminary check in open context, the
	 * space estimates may be inaccurate.
	 */
	if (!dmu_tx_is_syncing(tx))
		return (0);

	mutex_enter(&ds->ds_lock);
	if (!DS_UNIQUE_IS_ACCURATE(ds))
		dsl_dataset_recalc_head_uniq(ds);
	unique = ds->ds_phys->ds_unique_bytes;
	mutex_exit(&ds->ds_lock);

	if (MAX(unique, effective_value) > MAX(unique, ds->ds_reserved)) {
		uint64_t delta = MAX(unique, effective_value) -
		    MAX(unique, ds->ds_reserved);

		if (delta > dsl_dir_space_available(ds->ds_dir, NULL, 0, TRUE))
			return (ENOSPC);
		if (ds->ds_quota > 0 &&
		    effective_value > ds->ds_quota)
			return (ENOSPC);
	}

	return (0);
}

static void
dsl_dataset_set_reservation_sync(void *arg1, void *arg2, dmu_tx_t *tx)
{
	dsl_dataset_t *ds = arg1;
	dsl_prop_setarg_t *psa = arg2;
	uint64_t effective_value = psa->psa_effective_value;
	uint64_t unique;
	int64_t delta;

	dsl_prop_set_sync(ds, psa, tx);
	DSL_PROP_CHECK_PREDICTION(ds->ds_dir, psa);

	dmu_buf_will_dirty(ds->ds_dbuf, tx);

	mutex_enter(&ds->ds_dir->dd_lock);
	mutex_enter(&ds->ds_lock);
	ASSERT(DS_UNIQUE_IS_ACCURATE(ds));
	unique = ds->ds_phys->ds_unique_bytes;
	delta = MAX(0, (int64_t)(effective_value - unique)) -
	    MAX(0, (int64_t)(ds->ds_reserved - unique));
	ds->ds_reserved = effective_value;
	mutex_exit(&ds->ds_lock);

	dsl_dir_diduse_space(ds->ds_dir, DD_USED_REFRSRV, delta, 0, 0, tx);
	mutex_exit(&ds->ds_dir->dd_lock);

	spa_history_log_internal(LOG_DS_REFRESERV,
	    ds->ds_dir->dd_pool->dp_spa, tx, "%lld dataset = %llu",
	    (longlong_t)effective_value, ds->ds_object);
}

int
dsl_dataset_set_reservation(const char *dsname, zprop_source_t source,
    uint64_t reservation)
{
	dsl_dataset_t *ds;
	dsl_prop_setarg_t psa;
	int err;

	dsl_prop_setarg_init_uint64(&psa, "refreservation", source,
	    &reservation);

	err = dsl_dataset_hold(dsname, FTAG, &ds);
	if (err)
		return (err);

	err = dsl_sync_task_do(ds->ds_dir->dd_pool,
	    dsl_dataset_set_reservation_check,
	    dsl_dataset_set_reservation_sync, ds, &psa, 0);

	dsl_dataset_rele(ds, FTAG);
	return (err);
}

struct dsl_ds_holdarg {
	dsl_sync_task_group_t *dstg;
	char *htag;
	char *snapname;
	boolean_t recursive;
	boolean_t gotone;
	boolean_t temphold;
	char failed[MAXPATHLEN];
};

/*
 * The max length of a temporary tag prefix is the number of hex digits
 * required to express UINT64_MAX plus one for the hyphen.
 */
#define	MAX_TAG_PREFIX_LEN	17

static int
dsl_dataset_user_hold_check(void *arg1, void *arg2, dmu_tx_t *tx)
{
	dsl_dataset_t *ds = arg1;
	struct dsl_ds_holdarg *ha = arg2;
	char *htag = ha->htag;
	objset_t *mos = ds->ds_dir->dd_pool->dp_meta_objset;
	int error = 0;

	if (spa_version(ds->ds_dir->dd_pool->dp_spa) < SPA_VERSION_USERREFS)
		return (ENOTSUP);

	if (!dsl_dataset_is_snapshot(ds))
		return (EINVAL);

	/* tags must be unique */
	mutex_enter(&ds->ds_lock);
	if (ds->ds_phys->ds_userrefs_obj) {
		error = zap_lookup(mos, ds->ds_phys->ds_userrefs_obj, htag,
		    8, 1, tx);
		if (error == 0)
			error = EEXIST;
		else if (error == ENOENT)
			error = 0;
	}
	mutex_exit(&ds->ds_lock);

	if (error == 0 && ha->temphold &&
	    strlen(htag) + MAX_TAG_PREFIX_LEN >= MAXNAMELEN)
		error = E2BIG;

	return (error);
}

static void
dsl_dataset_user_hold_sync(void *arg1, void *arg2, dmu_tx_t *tx)
{
	dsl_dataset_t *ds = arg1;
	struct dsl_ds_holdarg *ha = arg2;
	char *htag = ha->htag;
	dsl_pool_t *dp = ds->ds_dir->dd_pool;
	objset_t *mos = dp->dp_meta_objset;
	uint64_t now = gethrestime_sec();
	uint64_t zapobj;

	mutex_enter(&ds->ds_lock);
	if (ds->ds_phys->ds_userrefs_obj == 0) {
		/*
		 * This is the first user hold for this dataset.  Create
		 * the userrefs zap object.
		 */
		dmu_buf_will_dirty(ds->ds_dbuf, tx);
		zapobj = ds->ds_phys->ds_userrefs_obj =
		    zap_create(mos, DMU_OT_USERREFS, DMU_OT_NONE, 0, tx);
	} else {
		zapobj = ds->ds_phys->ds_userrefs_obj;
	}
	ds->ds_userrefs++;
	mutex_exit(&ds->ds_lock);

	VERIFY(0 == zap_add(mos, zapobj, htag, 8, 1, &now, tx));

	if (ha->temphold) {
		VERIFY(0 == dsl_pool_user_hold(dp, ds->ds_object,
		    htag, &now, tx));
	}

	spa_history_log_internal(LOG_DS_USER_HOLD,
	    dp->dp_spa, tx, "<%s> temp = %d dataset = %llu", htag,
	    (int)ha->temphold, ds->ds_object);
}

static int
dsl_dataset_user_hold_one(const char *dsname, void *arg)
{
	struct dsl_ds_holdarg *ha = arg;
	dsl_dataset_t *ds;
	int error;
	char *name;

	/* alloc a buffer to hold dsname@snapname plus terminating NULL */
	name = kmem_asprintf("%s@%s", dsname, ha->snapname);
	error = dsl_dataset_hold(name, ha->dstg, &ds);
	strfree(name);
	if (error == 0) {
		ha->gotone = B_TRUE;
		dsl_sync_task_create(ha->dstg, dsl_dataset_user_hold_check,
		    dsl_dataset_user_hold_sync, ds, ha, 0);
	} else if (error == ENOENT && ha->recursive) {
		error = 0;
	} else {
		(void) strlcpy(ha->failed, dsname, sizeof (ha->failed));
	}
	return (error);
}

int
dsl_dataset_user_hold(char *dsname, char *snapname, char *htag,
    boolean_t recursive, boolean_t temphold)
{
	struct dsl_ds_holdarg *ha;
	dsl_sync_task_t *dst;
	spa_t *spa;
	int error;

	ha = kmem_zalloc(sizeof (struct dsl_ds_holdarg), KM_SLEEP);

	(void) strlcpy(ha->failed, dsname, sizeof (ha->failed));

	error = spa_open(dsname, &spa, FTAG);
	if (error) {
		kmem_free(ha, sizeof (struct dsl_ds_holdarg));
		return (error);
	}

	ha->dstg = dsl_sync_task_group_create(spa_get_dsl(spa));
	ha->htag = htag;
	ha->snapname = snapname;
	ha->recursive = recursive;
	ha->temphold = temphold;
	if (recursive) {
		error = dmu_objset_find(dsname, dsl_dataset_user_hold_one,
		    ha, DS_FIND_CHILDREN);
	} else {
		error = dsl_dataset_user_hold_one(dsname, ha);
	}
	if (error == 0)
		error = dsl_sync_task_group_wait(ha->dstg);

	for (dst = list_head(&ha->dstg->dstg_tasks); dst;
	    dst = list_next(&ha->dstg->dstg_tasks, dst)) {
		dsl_dataset_t *ds = dst->dst_arg1;

		if (dst->dst_err) {
			dsl_dataset_name(ds, ha->failed);
			*strchr(ha->failed, '@') = '\0';
		}
		dsl_dataset_rele(ds, ha->dstg);
	}

	if (error == 0 && recursive && !ha->gotone)
		error = ENOENT;

	if (error)
		(void) strlcpy(dsname, ha->failed, sizeof (ha->failed));

	dsl_sync_task_group_destroy(ha->dstg);
	kmem_free(ha, sizeof (struct dsl_ds_holdarg));
	spa_close(spa, FTAG);
	return (error);
}

struct dsl_ds_releasearg {
	dsl_dataset_t *ds;
	const char *htag;
	boolean_t own;		/* do we own or just hold ds? */
};

static int
dsl_dataset_release_might_destroy(dsl_dataset_t *ds, const char *htag,
    boolean_t *might_destroy)
{
	objset_t *mos = ds->ds_dir->dd_pool->dp_meta_objset;
	uint64_t zapobj;
	uint64_t tmp;
	int error;

	*might_destroy = B_FALSE;

	mutex_enter(&ds->ds_lock);
	zapobj = ds->ds_phys->ds_userrefs_obj;
	if (zapobj == 0) {
		/* The tag can't possibly exist */
		mutex_exit(&ds->ds_lock);
		return (ESRCH);
	}

	/* Make sure the tag exists */
	error = zap_lookup(mos, zapobj, htag, 8, 1, &tmp);
	if (error) {
		mutex_exit(&ds->ds_lock);
		if (error == ENOENT)
			error = ESRCH;
		return (error);
	}

	if (ds->ds_userrefs == 1 && ds->ds_phys->ds_num_children == 1 &&
	    DS_IS_DEFER_DESTROY(ds))
		*might_destroy = B_TRUE;

	mutex_exit(&ds->ds_lock);
	return (0);
}

static int
dsl_dataset_user_release_check(void *arg1, void *tag, dmu_tx_t *tx)
{
	struct dsl_ds_releasearg *ra = arg1;
	dsl_dataset_t *ds = ra->ds;
	boolean_t might_destroy;
	int error;

	if (spa_version(ds->ds_dir->dd_pool->dp_spa) < SPA_VERSION_USERREFS)
		return (ENOTSUP);

	error = dsl_dataset_release_might_destroy(ds, ra->htag, &might_destroy);
	if (error)
		return (error);

	if (might_destroy) {
		struct dsl_ds_destroyarg dsda = {0};

		if (dmu_tx_is_syncing(tx)) {
			/*
			 * If we're not prepared to remove the snapshot,
			 * we can't allow the release to happen right now.
			 */
			if (!ra->own)
				return (EBUSY);
		}
		dsda.ds = ds;
		dsda.releasing = B_TRUE;
		return (dsl_dataset_destroy_check(&dsda, tag, tx));
	}

	return (0);
}

static void
dsl_dataset_user_release_sync(void *arg1, void *tag, dmu_tx_t *tx)
{
	struct dsl_ds_releasearg *ra = arg1;
	dsl_dataset_t *ds = ra->ds;
	dsl_pool_t *dp = ds->ds_dir->dd_pool;
	objset_t *mos = dp->dp_meta_objset;
	uint64_t zapobj;
	uint64_t dsobj = ds->ds_object;
	uint64_t refs;
	int error;

	if (ds->ds_objset) {
		dmu_objset_evict(ds->ds_objset);
		ds->ds_objset = NULL;
	}

	mutex_enter(&ds->ds_lock);
	ds->ds_userrefs--;
	refs = ds->ds_userrefs;
	mutex_exit(&ds->ds_lock);
	error = dsl_pool_user_release(dp, ds->ds_object, ra->htag, tx);
	VERIFY(error == 0 || error == ENOENT);
	zapobj = ds->ds_phys->ds_userrefs_obj;
	VERIFY(0 == zap_remove(mos, zapobj, ra->htag, tx));
	if (ds->ds_userrefs == 0 && ds->ds_phys->ds_num_children == 1 &&
	    DS_IS_DEFER_DESTROY(ds)) {
		struct dsl_ds_destroyarg dsda = {0};

		ASSERT(ra->own);
		dsda.ds = ds;
		dsda.releasing = B_TRUE;
		/* We already did the destroy_check */
		dsl_dataset_destroy_sync(&dsda, tag, tx);
	}

	spa_history_log_internal(LOG_DS_USER_RELEASE,
	    dp->dp_spa, tx, "<%s> %lld dataset = %llu",
	    ra->htag, (longlong_t)refs, dsobj);
}

static int
dsl_dataset_user_release_one(const char *dsname, void *arg)
{
	struct dsl_ds_holdarg *ha = arg;
	struct dsl_ds_releasearg *ra;
	dsl_dataset_t *ds;
	int error;
	void *dtag = ha->dstg;
	char *name;
	boolean_t own = B_FALSE;
	boolean_t might_destroy;

	/* alloc a buffer to hold dsname@snapname, plus the terminating NULL */
	name = kmem_asprintf("%s@%s", dsname, ha->snapname);
	error = dsl_dataset_hold(name, dtag, &ds);
	strfree(name);
	if (error == ENOENT && ha->recursive)
		return (0);
	(void) strlcpy(ha->failed, dsname, sizeof (ha->failed));
	if (error)
		return (error);

	ha->gotone = B_TRUE;

	ASSERT(dsl_dataset_is_snapshot(ds));

	error = dsl_dataset_release_might_destroy(ds, ha->htag, &might_destroy);
	if (error) {
		dsl_dataset_rele(ds, dtag);
		return (error);
	}

	if (might_destroy) {
#ifdef _KERNEL
		name = kmem_asprintf("%s@%s", dsname, ha->snapname);
		error = zfs_unmount_snap(name, NULL);
		strfree(name);
		if (error) {
			dsl_dataset_rele(ds, dtag);
			return (error);
		}
#endif
		if (!dsl_dataset_tryown(ds, B_TRUE, dtag)) {
			dsl_dataset_rele(ds, dtag);
			return (EBUSY);
		} else {
			own = B_TRUE;
			dsl_dataset_make_exclusive(ds, dtag);
		}
	}

	ra = kmem_alloc(sizeof (struct dsl_ds_releasearg), KM_SLEEP);
	ra->ds = ds;
	ra->htag = ha->htag;
	ra->own = own;
	dsl_sync_task_create(ha->dstg, dsl_dataset_user_release_check,
	    dsl_dataset_user_release_sync, ra, dtag, 0);

	return (0);
}

int
dsl_dataset_user_release(char *dsname, char *snapname, char *htag,
    boolean_t recursive)
{
	struct dsl_ds_holdarg *ha;
	dsl_sync_task_t *dst;
	spa_t *spa;
	int error;

top:
	ha = kmem_zalloc(sizeof (struct dsl_ds_holdarg), KM_SLEEP);

	(void) strlcpy(ha->failed, dsname, sizeof (ha->failed));

	error = spa_open(dsname, &spa, FTAG);
	if (error) {
		kmem_free(ha, sizeof (struct dsl_ds_holdarg));
		return (error);
	}

	ha->dstg = dsl_sync_task_group_create(spa_get_dsl(spa));
	ha->htag = htag;
	ha->snapname = snapname;
	ha->recursive = recursive;
	if (recursive) {
		error = dmu_objset_find(dsname, dsl_dataset_user_release_one,
		    ha, DS_FIND_CHILDREN);
	} else {
		error = dsl_dataset_user_release_one(dsname, ha);
	}
	if (error == 0)
		error = dsl_sync_task_group_wait(ha->dstg);

	for (dst = list_head(&ha->dstg->dstg_tasks); dst;
	    dst = list_next(&ha->dstg->dstg_tasks, dst)) {
		struct dsl_ds_releasearg *ra = dst->dst_arg1;
		dsl_dataset_t *ds = ra->ds;

		if (dst->dst_err)
			dsl_dataset_name(ds, ha->failed);

		if (ra->own)
			dsl_dataset_disown(ds, ha->dstg);
		else
			dsl_dataset_rele(ds, ha->dstg);

		kmem_free(ra, sizeof (struct dsl_ds_releasearg));
	}

	if (error == 0 && recursive && !ha->gotone)
		error = ENOENT;

	if (error && error != EBUSY)
		(void) strlcpy(dsname, ha->failed, sizeof (ha->failed));

	dsl_sync_task_group_destroy(ha->dstg);
	kmem_free(ha, sizeof (struct dsl_ds_holdarg));
	spa_close(spa, FTAG);

	/*
	 * We can get EBUSY if we were racing with deferred destroy and
	 * dsl_dataset_user_release_check() hadn't done the necessary
	 * open context setup.  We can also get EBUSY if we're racing
	 * with destroy and that thread is the ds_owner.  Either way
	 * the busy condition should be transient, and we should retry
	 * the release operation.
	 */
	if (error == EBUSY)
		goto top;

	return (error);
}

/*
 * Called at spa_load time to release a stale temporary user hold.
 */
int
dsl_dataset_user_release_tmp(dsl_pool_t *dp, uint64_t dsobj, char *htag)
{
	dsl_dataset_t *ds;
	char *snap;
	char *name;
	int namelen;
	int error;

	rw_enter(&dp->dp_config_rwlock, RW_READER);
	error = dsl_dataset_hold_obj(dp, dsobj, FTAG, &ds);
	rw_exit(&dp->dp_config_rwlock);
	if (error)
		return (error);
	namelen = dsl_dataset_namelen(ds)+1;
	name = kmem_alloc(namelen, KM_SLEEP);
	dsl_dataset_name(ds, name);
	dsl_dataset_rele(ds, FTAG);

	snap = strchr(name, '@');
	*snap = '\0';
	++snap;
	return (dsl_dataset_user_release(name, snap, htag, B_FALSE));
}

int
dsl_dataset_get_holds(const char *dsname, nvlist_t **nvp)
{
	dsl_dataset_t *ds;
	int err;

	err = dsl_dataset_hold(dsname, FTAG, &ds);
	if (err)
		return (err);

	VERIFY(0 == nvlist_alloc(nvp, NV_UNIQUE_NAME, KM_SLEEP));
	if (ds->ds_phys->ds_userrefs_obj != 0) {
		zap_attribute_t *za;
		zap_cursor_t zc;

		za = kmem_alloc(sizeof (zap_attribute_t), KM_SLEEP);
		for (zap_cursor_init(&zc, ds->ds_dir->dd_pool->dp_meta_objset,
		    ds->ds_phys->ds_userrefs_obj);
		    zap_cursor_retrieve(&zc, za) == 0;
		    zap_cursor_advance(&zc)) {
			VERIFY(0 == nvlist_add_uint64(*nvp, za->za_name,
			    za->za_first_integer));
		}
		zap_cursor_fini(&zc);
		kmem_free(za, sizeof (zap_attribute_t));
	}
	dsl_dataset_rele(ds, FTAG);
	return (0);
}

/*
 * Note, this fuction is used as the callback for dmu_objset_find().  We
 * always return 0 so that we will continue to find and process
 * inconsistent datasets, even if we encounter an error trying to
 * process one of them.
 */
/* ARGSUSED */
int
dsl_destroy_inconsistent(const char *dsname, void *arg)
{
	dsl_dataset_t *ds;

	if (dsl_dataset_own(dsname, B_TRUE, FTAG, &ds) == 0) {
		if (DS_IS_INCONSISTENT(ds))
			(void) dsl_dataset_destroy(ds, FTAG, B_FALSE);
		else
			dsl_dataset_disown(ds, FTAG);
	}
	return (0);
}<|MERGE_RESOLUTION|>--- conflicted
+++ resolved
@@ -392,13 +392,7 @@
 		mutex_init(&ds->ds_lock, NULL, MUTEX_DEFAULT, NULL);
 		mutex_init(&ds->ds_recvlock, NULL, MUTEX_DEFAULT, NULL);
 		mutex_init(&ds->ds_opening_lock, NULL, MUTEX_DEFAULT, NULL);
-<<<<<<< HEAD
-		mutex_init(&ds->ds_deadlist.bpl_lock, NULL, MUTEX_DEFAULT,
-		    NULL);
 		rw_init(&ds->ds_rwlock, NULL, RW_DEFAULT, NULL);
-=======
-		rw_init(&ds->ds_rwlock, 0, 0, 0);
->>>>>>> ab1a68b2
 		cv_init(&ds->ds_exclusive_cv, NULL, CV_DEFAULT, NULL);
 
 		bplist_create(&ds->ds_pending_deadlist);
