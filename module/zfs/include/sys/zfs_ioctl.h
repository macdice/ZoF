/*
 * CDDL HEADER START
 *
 * The contents of this file are subject to the terms of the
 * Common Development and Distribution License (the "License").
 * You may not use this file except in compliance with the License.
 *
 * You can obtain a copy of the license at usr/src/OPENSOLARIS.LICENSE
 * or http://www.opensolaris.org/os/licensing.
 * See the License for the specific language governing permissions
 * and limitations under the License.
 *
 * When distributing Covered Code, include this CDDL HEADER in each
 * file and include the License file at usr/src/OPENSOLARIS.LICENSE.
 * If applicable, add the following below this CDDL HEADER, with the
 * fields enclosed by brackets "[]" replaced with your own identifying
 * information: Portions Copyright [yyyy] [name of copyright owner]
 *
 * CDDL HEADER END
 */
/*
 * Copyright 2010 Sun Microsystems, Inc.  All rights reserved.
 * Use is subject to license terms.
 */

#ifndef	_SYS_ZFS_IOCTL_H
#define	_SYS_ZFS_IOCTL_H

#include <sys/cred.h>
#include <sys/dmu.h>
#include <sys/zio.h>
#include <sys/dsl_deleg.h>
#include <sys/spa.h>

#ifdef _KERNEL
#include <sys/nvpair.h>
#endif	/* _KERNEL */

#ifdef	__cplusplus
extern "C" {
#endif

/*
 * Property values for snapdir
 */
#define	ZFS_SNAPDIR_HIDDEN		0
#define	ZFS_SNAPDIR_VISIBLE		1

/*
 * Field manipulation macros for the drr_versioninfo field of the
 * send stream header.
 */

/*
 * Header types for zfs send streams.
 */
typedef enum drr_headertype {
	DMU_SUBSTREAM = 0x1,
	DMU_COMPOUNDSTREAM = 0x2
} drr_headertype_t;

#define	DMU_GET_STREAM_HDRTYPE(vi)	BF64_GET((vi), 0, 2)
#define	DMU_SET_STREAM_HDRTYPE(vi, x)	BF64_SET((vi), 0, 2, x)

#define	DMU_GET_FEATUREFLAGS(vi)	BF64_GET((vi), 2, 30)
#define	DMU_SET_FEATUREFLAGS(vi, x)	BF64_SET((vi), 2, 30, x)

/*
 * Feature flags for zfs send streams (flags in drr_versioninfo)
 */

#define	DMU_BACKUP_FEATURE_DEDUP	(0x1)
#define	DMU_BACKUP_FEATURE_DEDUPPROPS	(0x2)
#define	DMU_BACKUP_FEATURE_SA_SPILL	(0x4)

/*
 * Mask of all supported backup features
 */
#define	DMU_BACKUP_FEATURE_MASK	(DMU_BACKUP_FEATURE_DEDUP | \
		DMU_BACKUP_FEATURE_DEDUPPROPS | DMU_BACKUP_FEATURE_SA_SPILL)

/* Are all features in the given flag word currently supported? */
#define	DMU_STREAM_SUPPORTED(x)	(!((x) & ~DMU_BACKUP_FEATURE_MASK))

/*
 * The drr_versioninfo field of the dmu_replay_record has the
 * following layout:
 *
 *	64	56	48	40	32	24	16	8	0
 *	+-------+-------+-------+-------+-------+-------+-------+-------+
 *  	|		reserved	|        feature-flags	    |C|S|
 *	+-------+-------+-------+-------+-------+-------+-------+-------+
 *
 * The low order two bits indicate the header type: SUBSTREAM (0x1)
 * or COMPOUNDSTREAM (0x2).  Using two bits for this is historical:
 * this field used to be a version number, where the two version types
 * were 1 and 2.  Using two bits for this allows earlier versions of
 * the code to be able to recognize send streams that don't use any
 * of the features indicated by feature flags.
 */

#define	DMU_BACKUP_MAGIC 0x2F5bacbacULL

#define	DRR_FLAG_CLONE		(1<<0)
#define	DRR_FLAG_CI_DATA	(1<<1)

/*
 * flags in the drr_checksumflags field in the DRR_WRITE and
 * DRR_WRITE_BYREF blocks
 */
#define	DRR_CHECKSUM_DEDUP	(1<<0)

#define	DRR_IS_DEDUP_CAPABLE(flags)	((flags) & DRR_CHECKSUM_DEDUP)

/*
 * zfs ioctl command structure
 */
typedef struct dmu_replay_record {
	enum {
		DRR_BEGIN, DRR_OBJECT, DRR_FREEOBJECTS,
		DRR_WRITE, DRR_FREE, DRR_END, DRR_WRITE_BYREF,
		DRR_SPILL, DRR_NUMTYPES
	} drr_type;
	uint32_t drr_payloadlen;
	union {
		struct drr_begin {
			uint64_t drr_magic;
			uint64_t drr_versioninfo; /* was drr_version */
			uint64_t drr_creation_time;
			dmu_objset_type_t drr_type;
			uint32_t drr_flags;
			uint64_t drr_toguid;
			uint64_t drr_fromguid;
			char drr_toname[MAXNAMELEN];
		} drr_begin;
		struct drr_end {
			zio_cksum_t drr_checksum;
			uint64_t drr_toguid;
		} drr_end;
		struct drr_object {
			uint64_t drr_object;
			dmu_object_type_t drr_type;
			dmu_object_type_t drr_bonustype;
			uint32_t drr_blksz;
			uint32_t drr_bonuslen;
			uint8_t drr_checksumtype;
			uint8_t drr_compress;
			uint8_t drr_pad[6];
			uint64_t drr_toguid;
			/* bonus content follows */
		} drr_object;
		struct drr_freeobjects {
			uint64_t drr_firstobj;
			uint64_t drr_numobjs;
			uint64_t drr_toguid;
		} drr_freeobjects;
		struct drr_write {
			uint64_t drr_object;
			dmu_object_type_t drr_type;
			uint32_t drr_pad;
			uint64_t drr_offset;
			uint64_t drr_length;
			uint64_t drr_toguid;
			uint8_t drr_checksumtype;
			uint8_t drr_checksumflags;
			uint8_t drr_pad2[6];
			ddt_key_t drr_key; /* deduplication key */
			/* content follows */
		} drr_write;
		struct drr_free {
			uint64_t drr_object;
			uint64_t drr_offset;
			uint64_t drr_length;
			uint64_t drr_toguid;
		} drr_free;
		struct drr_write_byref {
			/* where to put the data */
			uint64_t drr_object;
			uint64_t drr_offset;
			uint64_t drr_length;
			uint64_t drr_toguid;
			/* where to find the prior copy of the data */
			uint64_t drr_refguid;
			uint64_t drr_refobject;
			uint64_t drr_refoffset;
			/* properties of the data */
			uint8_t drr_checksumtype;
			uint8_t drr_checksumflags;
			uint8_t drr_pad2[6];
			ddt_key_t drr_key; /* deduplication key */
		} drr_write_byref;
		struct drr_spill {
			uint64_t drr_object;
			uint64_t drr_length;
			uint64_t drr_toguid;
			uint64_t drr_pad[4]; /* needed for crypto */
			/* spill data follows */
		} drr_spill;
	} drr_u;
} dmu_replay_record_t;

typedef struct zinject_record {
	uint64_t	zi_objset;
	uint64_t	zi_object;
	uint64_t	zi_start;
	uint64_t	zi_end;
	uint64_t	zi_guid;
	uint32_t	zi_level;
	uint32_t	zi_error;
	uint64_t	zi_type;
	uint32_t	zi_freq;
	uint32_t	zi_failfast;
	char		zi_func[MAXNAMELEN];
	uint32_t	zi_iotype;
	int32_t		zi_duration;
	uint64_t	zi_timer;
} zinject_record_t;

#define	ZINJECT_NULL		0x1
#define	ZINJECT_FLUSH_ARC	0x2
#define	ZINJECT_UNLOAD_SPA	0x4

#define	ZEVENT_NONBLOCK		0x1
#define	ZEVENT_SIZE		1024

typedef struct zfs_share {
	uint64_t	z_exportdata;
	uint64_t	z_sharedata;
	uint64_t	z_sharetype;	/* 0 = share, 1 = unshare */
	uint64_t	z_sharemax;  /* max length of share string */
} zfs_share_t;

/*
 * ZFS file systems may behave the usual, POSIX-compliant way, where
 * name lookups are case-sensitive.  They may also be set up so that
 * all the name lookups are case-insensitive, or so that only some
 * lookups, the ones that set an FIGNORECASE flag, are case-insensitive.
 */
typedef enum zfs_case {
	ZFS_CASE_SENSITIVE,
	ZFS_CASE_INSENSITIVE,
	ZFS_CASE_MIXED
} zfs_case_t;

typedef struct zfs_cmd {
	char		zc_name[MAXPATHLEN];
	char		zc_value[MAXPATHLEN * 2];
	char		zc_string[MAXNAMELEN];
	char		zc_top_ds[MAXPATHLEN];
	uint64_t	zc_guid;
	uint64_t	zc_nvlist_conf;		/* really (char *) */
	uint64_t	zc_nvlist_conf_size;
	uint64_t	zc_nvlist_src;		/* really (char *) */
	uint64_t	zc_nvlist_src_size;
	uint64_t	zc_nvlist_dst;		/* really (char *) */
	uint64_t	zc_nvlist_dst_size;
	uint64_t	zc_cookie;
	uint64_t	zc_objset_type;
	uint64_t	zc_perm_action;
	uint64_t 	zc_history;		/* really (char *) */
	uint64_t 	zc_history_len;
	uint64_t	zc_history_offset;
	uint64_t	zc_obj;
	uint64_t	zc_iflags;		/* internal to zfs(7fs) */
	zfs_share_t	zc_share;
	dmu_objset_stats_t zc_objset_stats;
	struct drr_begin zc_begin_record;
	zinject_record_t zc_inject_record;
	boolean_t	zc_defer_destroy;
	boolean_t	zc_temphold;
} zfs_cmd_t;

typedef struct zfs_useracct {
	char zu_domain[256];
	uid_t zu_rid;
	uint32_t zu_pad;
	uint64_t zu_space;
} zfs_useracct_t;

#define	ZVOL_MAX_MINOR	(1 << 16)
#define	ZFS_MIN_MINOR	(ZVOL_MAX_MINOR + 1)

#define	ZPOOL_EXPORT_AFTER_SPLIT 0x1

#ifdef _KERNEL

typedef struct zfs_creat {
	nvlist_t	*zct_zplprops;
	nvlist_t	*zct_props;
} zfs_creat_t;

extern dev_info_t *zfs_dip;

extern int get_nvlist(uint64_t nvl, uint64_t size, int iflag, nvlist_t **nvp);
extern int put_nvlist(zfs_cmd_t *zc, nvlist_t *nvl);

extern int zfs_secpolicy_snapshot_perms(const char *name, cred_t *cr);
extern int zfs_secpolicy_rename_perms(const char *from,
    const char *to, cred_t *cr);
extern int zfs_secpolicy_destroy_perms(const char *name, cred_t *cr);
<<<<<<< HEAD
extern int zfs_unmount_snap(char *, void *);
=======
extern int zfs_busy(void);
extern int zfs_unmount_snap(const char *, void *);
>>>>>>> e2ca9a51

#endif	/* _KERNEL */

#ifdef	__cplusplus
}
#endif

#endif	/* _SYS_ZFS_IOCTL_H */<|MERGE_RESOLUTION|>--- conflicted
+++ resolved
@@ -298,12 +298,8 @@
 extern int zfs_secpolicy_rename_perms(const char *from,
     const char *to, cred_t *cr);
 extern int zfs_secpolicy_destroy_perms(const char *name, cred_t *cr);
-<<<<<<< HEAD
-extern int zfs_unmount_snap(char *, void *);
-=======
 extern int zfs_busy(void);
 extern int zfs_unmount_snap(const char *, void *);
->>>>>>> e2ca9a51
 
 #endif	/* _KERNEL */
 
