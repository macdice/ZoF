--- conflicted
+++ resolved
@@ -689,11 +689,7 @@
 	rq_for_each_segment(bv, req, iter) {
 
 		/* Fully consumed the passed arg_buf */
-<<<<<<< HEAD
-		ASSERT3S(offset, <=, size);
-=======
 		ASSERT3S(*offset, <=, size);
->>>>>>> 4e7da53a
 		if (size == *offset)
 			break;
 
